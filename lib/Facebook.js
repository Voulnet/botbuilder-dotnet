--- conflicted
+++ resolved
@@ -495,8 +495,6 @@
                                 facebook_botkit.debug('Successfully configured messenger profile', body);
                             }
                         }
-<<<<<<< HEAD
-
                     }
                 });
         },
@@ -523,21 +521,8 @@
                     } else {
                         facebook_botkit.debug('Successfully got messenger profile ', body);
                         cb(null, body);
-=======
                     });
             },
-            deleteAPI: function(message) {
-                request.delete('https://graph.facebook.com/v2.6/me/thread_settings?access_token=' + configuration.access_token,
-                    {form: message},
-                    function(err, res, body) {
-                        if (err) {
-                            facebook_botkit.log('Could not configure thread settings');
-                        } else {
-                            facebook_botkit.debug('Successfully configured thread settings', message);
-                        }
-                    });
-            }
-        },
         get_messenger_code: function(image_size, cb) {
             var message = {
                 'type': 'standard',
@@ -569,7 +554,6 @@
                                 cb(null, uri);
                             }
                         }
->>>>>>> c645e33b
                     }
                 });
         }
