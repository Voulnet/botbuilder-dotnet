﻿// Copyright (c) Microsoft Corporation. All rights reserved.
// Licensed under the MIT License.

using System;
using System.Globalization;
using System.Threading;

namespace AdaptiveExpressions.BuiltinFunctions
{
    /// <summary>
    /// Format number into required decimal numbers.
    /// </summary>
    public class FormatNumber : ExpressionEvaluator
    {
        public FormatNumber()
            : base(ExpressionType.FormatNumber, Evaluator(), ReturnType.String, Validator)
        {
        }

        private static EvaluateExpressionDelegate Evaluator()
        {
            return FunctionUtils.ApplyWithOptionsAndError(
                        (args, options) =>
                        {
                            string result = null;
                            string error = null;
                            var locale = options.Locale != null ? new CultureInfo(options.Locale) : Thread.CurrentThread.CurrentCulture;
                            if (!args[0].IsNumber())
                            {
                                error = $"formatNumber first argument {args[0]} must be number";
                            }
                            else if (!args[1].IsInteger())
                            {
                                error = $"formatNumber second argument {args[1]} must be number";
                            }
                            else if (args.Count == 3 && !(args[2] is string))
                            {
                                error = $"formatNumber third agument {args[2]} must be a locale";
                            }

                            if (error == null)
                            {
                                (locale, error) = FunctionUtils.DetermineLocale(args, locale, 3);
                            }

                            if (error == null)
                            {
<<<<<<< HEAD
                                var number = Convert.ToDouble(args[0]);
                                var precision = Convert.ToInt32(args[1]);
                                result = number.ToString("N" + precision.ToString(), locale);
=======
                                var precision = 0;
                                (precision, error) = FunctionUtils.ParseInt32(args[1]);
                                try
                                {
                                    var number = Convert.ToDouble(args[0]);
                                    var locale = args.Count == 3 ? new CultureInfo(args[2] as string) : CultureInfo.InvariantCulture;
                                    result = number.ToString("N" + precision.ToString(), locale);
                                }
                                catch
                                {
                                    error = $"{args[3]} is not a valid locale for formatNumber";
                                }
>>>>>>> 9825df04
                            }

                            return (result, error);
                        });
        }

        private static void Validator(Expression expression)
        {
            FunctionUtils.ValidateOrder(expression, new[] { ReturnType.String }, ReturnType.Number, ReturnType.Number);
        }
    }
}<|MERGE_RESOLUTION|>--- conflicted
+++ resolved
@@ -45,24 +45,9 @@
 
                             if (error == null)
                             {
-<<<<<<< HEAD
-                                var number = Convert.ToDouble(args[0]);
-                                var precision = Convert.ToInt32(args[1]);
-                                result = number.ToString("N" + precision.ToString(), locale);
-=======
                                 var precision = 0;
                                 (precision, error) = FunctionUtils.ParseInt32(args[1]);
-                                try
-                                {
-                                    var number = Convert.ToDouble(args[0]);
-                                    var locale = args.Count == 3 ? new CultureInfo(args[2] as string) : CultureInfo.InvariantCulture;
-                                    result = number.ToString("N" + precision.ToString(), locale);
-                                }
-                                catch
-                                {
-                                    error = $"{args[3]} is not a valid locale for formatNumber";
-                                }
->>>>>>> 9825df04
+                                result = number.ToString("N" + precision.ToString(), locale);
                             }
 
                             return (result, error);
