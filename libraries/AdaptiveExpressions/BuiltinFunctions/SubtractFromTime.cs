﻿// Copyright (c) Microsoft Corporation. All rights reserved.
// Licensed under the MIT License.

using System;
using System.Collections.Generic;
using System.Globalization;
using System.Linq;
using System.Threading;
using AdaptiveExpressions.Memory;

namespace AdaptiveExpressions.BuiltinFunctions
{
    /// <summary>
    /// Subtract a number of time units from a timestamp.
    /// </summary>
    public class SubtractFromTime : ExpressionEvaluator
    {
        public SubtractFromTime()
            : base(ExpressionType.SubtractFromTime, Evaluator, ReturnType.String, Validator)
        {
        }

        private static (object value, string error) Evaluator(Expression expression, IMemory state, Options options)
        {
            object value = null;
            string error = null;
            IReadOnlyList<object> args;
            var locale = options.Locale != null ? new CultureInfo(options.Locale) : Thread.CurrentThread.CurrentCulture;
            var format = FunctionUtils.DefaultDateTimeFormat;
            (args, error) = FunctionUtils.EvaluateChildren(expression, state, options);

            if (error == null)
            {
                (format, locale, error) = FunctionUtils.DetermineFormatAndLocale(args, format, locale, 5);
            }

            if (error == null)
            {
                if (args[1].IsInteger() && args[2] is string string2)
                {
                    Func<DateTime, DateTime> timeConverter;
                    (timeConverter, error) = FunctionUtils.DateTimeConverter(Convert.ToInt64(args[1]), string2);
                    if (error == null)
                    {
<<<<<<< HEAD
                        (value, error) = FunctionUtils.NormalizeToDateTime(args[0], dt => timeConverter(dt).ToString(format, locale));
=======
                        (value, error) = FunctionUtils.NormalizeToDateTime(args[0], dt => (timeConverter(dt).ToString(format), null));
>>>>>>> 9825df04
                    }
                }
                else
                {
                    error = $"{expression} should contain an ISO format timestamp, a time interval integer, a string unit of time, an optional output format string and an optional locale string.";
                }
            }

            return (value, error);
        }

        private static void Validator(Expression expression)
        {
            FunctionUtils.ValidateOrder(expression, new[] { ReturnType.String, ReturnType.String }, ReturnType.Object, ReturnType.Number, ReturnType.String);
        }
    }
}<|MERGE_RESOLUTION|>--- conflicted
+++ resolved
@@ -42,11 +42,7 @@
                     (timeConverter, error) = FunctionUtils.DateTimeConverter(Convert.ToInt64(args[1]), string2);
                     if (error == null)
                     {
-<<<<<<< HEAD
-                        (value, error) = FunctionUtils.NormalizeToDateTime(args[0], dt => timeConverter(dt).ToString(format, locale));
-=======
-                        (value, error) = FunctionUtils.NormalizeToDateTime(args[0], dt => (timeConverter(dt).ToString(format), null));
->>>>>>> 9825df04
+                        (value, error) = FunctionUtils.NormalizeToDateTime(args[0], dt => (timeConverter(dt).ToString(format, locale), null));
                     }
                 }
                 else
