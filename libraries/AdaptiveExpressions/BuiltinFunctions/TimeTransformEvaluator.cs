--- conflicted
+++ resolved
@@ -43,10 +43,6 @@
                 {
                     if (args[1].IsInteger())
                     {
-<<<<<<< HEAD
-                        (value, error) = FunctionUtils.NormalizeToDateTime(args[0], dt => function(dt, Convert.ToInt32(args[1])).ToString(format, locale));
-=======
-                        var formatString = (args.Count() == 3 && args[2] is string string1) ? string1 : FunctionUtils.DefaultDateTimeFormat;
                         (value, error) = FunctionUtils.NormalizeToDateTime(args[0], dt => 
                         {
                             var result = dt;
@@ -61,9 +57,8 @@
 
                         if (error == null)
                         {
-                            value = Convert.ToDateTime(value).ToString(formatString);
+                            value = Convert.ToDateTime(value).ToString(format, locale);
                         }
->>>>>>> 9825df04
                     }
                     else
                     {
