--- conflicted
+++ resolved
@@ -1,260 +1,255 @@
-﻿// Copyright (c) Microsoft Corporation. All rights reserved.
-// Licensed under the MIT License.
-
-using System;
-using System.Collections.Generic;
-using System.Linq;
-using System.Net;
-using System.Net.Http;
-using System.Security;
-using System.Text;
-using System.Text.RegularExpressions;
-using System.Threading.Tasks;
-using System.Xml.Linq;
-using Microsoft.Bot.Builder.Ai.Translation.PostProcessor;
-
-namespace Microsoft.Bot.Builder.Ai.Translation
-{
-    /// <summary>
-    /// Provides access to the Microsoft Translator Text API.
-    /// Uses api key and detect input language translate single sentence or array of sentences then apply translation post processing fix.
-    /// </summary>
-    public class Translator
-    {
-        private static readonly HttpClient DefaultHttpClient = new HttpClient() { Timeout = TimeSpan.FromSeconds(20) };
-        private readonly AzureAuthToken _authToken;
-        private HttpClient _httpClient = null;
-
-        /// <summary>
-        /// Initializes a new instance of the <see cref="Translator"/> class.
-        /// </summary>
-        /// <param name="apiKey">Your subscription key for the Microsoft Translator Text API.</param>
-        /// <param name="httpClient">An alternate HTTP client to use.</param>
-        public Translator(string apiKey, HttpClient httpClient = null)
-        {
-            _httpClient = httpClient ?? DefaultHttpClient;
-            if (string.IsNullOrWhiteSpace(apiKey))
-            {
-                throw new ArgumentNullException(nameof(apiKey));
-            }
-<<<<<<< HEAD
-
-            _authToken = new AzureAuthToken(apiKey, httpClient);
-=======
-
-            _authToken = new AzureAuthToken(apiKey);
->>>>>>> c1a957df
-        }
-
-        /// <summary>
-        /// Detects the language of the input text.
-        /// </summary>
-        /// <param name="textToDetect">The text to translate.</param>
-        /// <returns>The language identifier.</returns>
-        public async Task<string> DetectAsync(string textToDetect)
-        {
-            textToDetect = PreprocessMessage(textToDetect);
-            var url = "http://api.microsofttranslator.com/v2/Http.svc/Detect";
-            var query = $"?text={System.Net.WebUtility.UrlEncode(textToDetect)}";
-
-            using (var request = new HttpRequestMessage())
-            {
-                var accessToken = await _authToken.GetAccessTokenAsync().ConfigureAwait(false);
-                request.Headers.Add("Authorization", accessToken);
-                request.RequestUri = new Uri(url + query);
-                using (var response = await _httpClient.SendAsync(request).ConfigureAwait(false))
-                {
-                    var result = await response.Content.ReadAsStringAsync().ConfigureAwait(false);
-
-                    if (!response.IsSuccessStatusCode)
-                    {
-                        return "ERROR: " + result;
-                    }
-
-                    var detectedLang = XElement.Parse(result).Value;
-                    return detectedLang;
-                }
-            }
-        }
-
-        /// <summary>
-        /// Translates a single message from a source language to a target language.
-        /// </summary>
-        /// <param name="textToTranslate">The text to translate.</param>
-        /// <param name="from">The language code of the translation text. For example, "en" for English.</param>
-        /// <param name="to">The language code to translate the text into.</param>
-        /// <returns>The translated document.</returns>
-        public async Task<TranslatedDocument> TranslateAsync(string textToTranslate, string from, string to)
-        {
-            var currentTranslatedDocument = new TranslatedDocument(textToTranslate);
-            PreprocessMessage(currentTranslatedDocument.SourceMessage, out var processedText, out var literanlNoTranslateList);
-            currentTranslatedDocument.SourceMessage = processedText;
-            currentTranslatedDocument.LiteranlNoTranslatePhrases = literanlNoTranslateList;
-
-            var url = "http://api.microsofttranslator.com/v2/Http.svc/Translate";
-            var query = $"?text={System.Net.WebUtility.UrlEncode(textToTranslate)}" +
-                                 $"&from={from}" +
-                                 $"&to={to}";
-
-            using (var request = new HttpRequestMessage())
-            {
-                var accessToken = await _authToken.GetAccessTokenAsync().ConfigureAwait(false);
-                request.Headers.Add("Authorization", accessToken);
-                request.RequestUri = new Uri(url + query);
-                using (var response = await _httpClient.SendAsync(request).ConfigureAwait(false))
-                {
-                    var result = await response.Content.ReadAsStringAsync().ConfigureAwait(false);
-
-                    if (!response.IsSuccessStatusCode)
-                    {
-                        throw new ArgumentException(result);
-                    }
-
-                    var translatedText = XElement.Parse(result).Value.Trim();
-
-                    currentTranslatedDocument.TargetMessage = translatedText;
-                    return currentTranslatedDocument;
-                }
-            }
-        }
-
-        /// <summary>
-        /// Translates an array of strings from a source language to a target language.
-        /// </summary>
-        /// <param name="translateArraySourceTexts">The strings to translate.</param>
-        /// <param name="from">The language code of the translation text. For example, "en" for English.</param>
-        /// <param name="to">The language code to translate the text into.</param>
-        /// <returns>An array of the translated documents.</returns>
-        public async Task<List<TranslatedDocument>> TranslateArrayAsync(string[] translateArraySourceTexts, string from, string to)
-        {
-            var translatedDocuments = new List<TranslatedDocument>();
-            var uri = "https://api.microsofttranslator.com/v2/Http.svc/TranslateArray2";
-            for (var srcTxtIndx = 0; srcTxtIndx < translateArraySourceTexts.Length; srcTxtIndx++)
-            {
-                // Check for literal tag in input user message
-                var currentTranslatedDocument = new TranslatedDocument(translateArraySourceTexts[srcTxtIndx]);
-                translatedDocuments.Add(currentTranslatedDocument);
-                PreprocessMessage(currentTranslatedDocument.SourceMessage, out var processedText, out var literanlNoTranslateList);
-                currentTranslatedDocument.SourceMessage = processedText;
-                translateArraySourceTexts[srcTxtIndx] = processedText;
-                currentTranslatedDocument.LiteranlNoTranslatePhrases = literanlNoTranslateList;
-            }
-
-            // body of http request
-            var body = $"<TranslateArrayRequest>" +
-                           "<AppId />" +
-                           $"<From>{from}</From>" +
-                           "<Options>" +
-                           " <Category xmlns=\"http://schemas.datacontract.org/2004/07/Microsoft.MT.Web.Service.V2\" >generalnn</Category>" +
-                               "<ContentType xmlns=\"http://schemas.datacontract.org/2004/07/Microsoft.MT.Web.Service.V2\">text/plain</ContentType>" +
-                               "<ReservedFlags xmlns=\"http://schemas.datacontract.org/2004/07/Microsoft.MT.Web.Service.V2\" />" +
-                               "<State xmlns=\"http://schemas.datacontract.org/2004/07/Microsoft.MT.Web.Service.V2\" />" +
-                               "<Uri xmlns=\"http://schemas.datacontract.org/2004/07/Microsoft.MT.Web.Service.V2\" />" +
-                               "<User xmlns=\"http://schemas.datacontract.org/2004/07/Microsoft.MT.Web.Service.V2\" />" +
-                           "</Options>" +
-                           "<Texts>" +
-                                   string.Join(string.Empty, translateArraySourceTexts.Select(s => $"<string xmlns=\"http://schemas.microsoft.com/2003/10/Serialization/Arrays\">{SecurityElement.Escape(s)}</string>\n"))
-                           + "</Texts>" +
-                           $"<To>{to}</To>" +
-                       "</TranslateArrayRequest>";
-
-            var accessToken = await _authToken.GetAccessTokenAsync().ConfigureAwait(false);
-
-            using (var request = new HttpRequestMessage())
-            {
-                request.Method = HttpMethod.Post;
-                request.RequestUri = new Uri(uri);
-                request.Content = new StringContent(body, Encoding.UTF8, "text/xml");
-                request.Headers.Add("Authorization", accessToken);
-
-                using (var response = await _httpClient.SendAsync(request).ConfigureAwait(false))
-                {
-                    var responseBody = await response.Content.ReadAsStringAsync().ConfigureAwait(false);
-                    switch (response.StatusCode)
-                    {
-                        case HttpStatusCode.OK:
-                            Console.WriteLine("Request status is OK. Result of translate array method is:");
-                            var doc = XDocument.Parse(responseBody);
-                            var ns = XNamespace.Get("http://schemas.datacontract.org/2004/07/Microsoft.MT.Web.Service.V2");
-                            var results = new List<string>();
-                            var sentIndex = 0;
-                            foreach (var xe in doc.Descendants(ns + "TranslateArray2Response"))
-                            {
-                                var currentTranslatedDocument = translatedDocuments[sentIndex];
-                                currentTranslatedDocument.RawAlignment = xe.Element(ns + "Alignment").Value;
-                                currentTranslatedDocument.TargetMessage = xe.Element(ns + "TranslatedText").Value;
-                                if (!string.IsNullOrEmpty(currentTranslatedDocument.RawAlignment))
-                                {
-                                    var alignments = currentTranslatedDocument.RawAlignment.Trim().Split(' ');
-                                    currentTranslatedDocument.SourceTokens = PostProcessingUtilities.SplitSentence(currentTranslatedDocument.SourceMessage, alignments);
-                                    currentTranslatedDocument.TranslatedTokens = PostProcessingUtilities.SplitSentence(xe.Element(ns + "TranslatedText").Value, alignments, false);
-                                    currentTranslatedDocument.IndexedAlignment = PostProcessingUtilities.WordAlignmentParse(alignments, currentTranslatedDocument.SourceTokens, currentTranslatedDocument.TranslatedTokens);
-                                    currentTranslatedDocument.TargetMessage = PostProcessingUtilities.Join(" ", currentTranslatedDocument.TranslatedTokens);
-                                }
-                                else
-                                {
-                                    var translatedText = xe.Element(ns + "TranslatedText").Value;
-                                    currentTranslatedDocument.TargetMessage = translatedText;
-                                    currentTranslatedDocument.SourceTokens = new string[] { currentTranslatedDocument.SourceMessage };
-                                    currentTranslatedDocument.TranslatedTokens = new string[] { currentTranslatedDocument.TargetMessage };
-                                    currentTranslatedDocument.IndexedAlignment = new Dictionary<int, int>();
-                                }
-
-                                sentIndex += 1;
-                            }
-
-                            return translatedDocuments;
-                        default:
-                            throw new Exception(response.ReasonPhrase);
-                    }
-                }
-            }
-        }
-
-        /// <summary>
-        /// Performs pre-processing to remove "literal" tags and flag sections of the text that will not be translated.
-        /// </summary>
-        /// <param name="textToTranslate">The text to translate.</param>
-        /// <param name="processedTextToTranslate">The processed text after removing the literal tags and other unwanted characters.</param>
-        /// <param name="noTranslatePhrases">The extracted no translate phrases.</param>
-        private void PreprocessMessage(string textToTranslate, out string processedTextToTranslate, out HashSet<string> noTranslatePhrases)
-        {
-            textToTranslate = Regex.Replace(textToTranslate, @"\s+", " "); // used to remove multiple spaces in input user message
-            var literalPattern = "<literal>(.*)</literal>";
-            noTranslatePhrases = new HashSet<string>();
-            var literalMatches = Regex.Matches(textToTranslate, literalPattern);
-            if (literalMatches.Count > 0)
-            {
-                foreach (Match literalMatch in literalMatches)
-                {
-                    if (literalMatch.Groups.Count > 1)
-                    {
-                        noTranslatePhrases.Add("(" + literalMatch.Groups[1].Value + ")");
-                    }
-                }
-
-                textToTranslate = Regex.Replace(textToTranslate, "</?literal>", " ");
-            }
-
-            textToTranslate = Regex.Replace(textToTranslate, @"\s+", " ");
-            processedTextToTranslate = textToTranslate;
-        }
-
-        /// <summary>
-        /// Performs pre-processing to remove "literal" tags .
-        /// </summary>
-        /// <param name="textToTranslate">The text to translate.</param>
-        private string PreprocessMessage(string textToTranslate)
-        {
-            textToTranslate = Regex.Replace(textToTranslate, @"\s+", " "); // used to remove multiple spaces in input user message
-            var literalPattern = "<literal>(.*)</literal>";
-            var literalMatches = Regex.Matches(textToTranslate, literalPattern);
-            if (literalMatches.Count > 0)
-            {
-                textToTranslate = Regex.Replace(textToTranslate, "</?literal>", " ");
-            }
-
-            return Regex.Replace(textToTranslate, @"\s+", " ");
-        }
-    }
-}+﻿// Copyright (c) Microsoft Corporation. All rights reserved.
+// Licensed under the MIT License.
+
+using System;
+using System.Collections.Generic;
+using System.Linq;
+using System.Net;
+using System.Net.Http;
+using System.Security;
+using System.Text;
+using System.Text.RegularExpressions;
+using System.Threading.Tasks;
+using System.Xml.Linq;
+using Microsoft.Bot.Builder.Ai.Translation.PostProcessor;
+
+namespace Microsoft.Bot.Builder.Ai.Translation
+{
+    /// <summary>
+    /// Provides access to the Microsoft Translator Text API.
+    /// Uses api key and detect input language translate single sentence or array of sentences then apply translation post processing fix.
+    /// </summary>
+    public class Translator
+    {
+        private static readonly HttpClient DefaultHttpClient = new HttpClient() { Timeout = TimeSpan.FromSeconds(20) };
+        private readonly AzureAuthToken _authToken;
+        private HttpClient _httpClient = null;
+
+        /// <summary>
+        /// Initializes a new instance of the <see cref="Translator"/> class.
+        /// </summary>
+        /// <param name="apiKey">Your subscription key for the Microsoft Translator Text API.</param>
+        /// <param name="httpClient">An alternate HTTP client to use.</param>
+        public Translator(string apiKey, HttpClient httpClient = null)
+        {
+            _httpClient = httpClient ?? DefaultHttpClient;
+            if (string.IsNullOrWhiteSpace(apiKey))
+            {
+                throw new ArgumentNullException(nameof(apiKey));
+            }
+
+            _authToken = new AzureAuthToken(apiKey, httpClient);
+        }
+
+        /// <summary>
+        /// Detects the language of the input text.
+        /// </summary>
+        /// <param name="textToDetect">The text to translate.</param>
+        /// <returns>The language identifier.</returns>
+        public async Task<string> DetectAsync(string textToDetect)
+        {
+            textToDetect = PreprocessMessage(textToDetect);
+            var url = "http://api.microsofttranslator.com/v2/Http.svc/Detect";
+            var query = $"?text={System.Net.WebUtility.UrlEncode(textToDetect)}";
+
+            using (var request = new HttpRequestMessage())
+            {
+                var accessToken = await _authToken.GetAccessTokenAsync().ConfigureAwait(false);
+                request.Headers.Add("Authorization", accessToken);
+                request.RequestUri = new Uri(url + query);
+                using (var response = await _httpClient.SendAsync(request).ConfigureAwait(false))
+                {
+                    var result = await response.Content.ReadAsStringAsync().ConfigureAwait(false);
+
+                    if (!response.IsSuccessStatusCode)
+                    {
+                        return "ERROR: " + result;
+                    }
+
+                    var detectedLang = XElement.Parse(result).Value;
+                    return detectedLang;
+                }
+            }
+        }
+
+        /// <summary>
+        /// Translates a single message from a source language to a target language.
+        /// </summary>
+        /// <param name="textToTranslate">The text to translate.</param>
+        /// <param name="from">The language code of the translation text. For example, "en" for English.</param>
+        /// <param name="to">The language code to translate the text into.</param>
+        /// <returns>The translated document.</returns>
+        public async Task<TranslatedDocument> TranslateAsync(string textToTranslate, string from, string to)
+        {
+            var currentTranslatedDocument = new TranslatedDocument(textToTranslate);
+            PreprocessMessage(currentTranslatedDocument.SourceMessage, out var processedText, out var literanlNoTranslateList);
+            currentTranslatedDocument.SourceMessage = processedText;
+            currentTranslatedDocument.LiteranlNoTranslatePhrases = literanlNoTranslateList;
+
+            var url = "http://api.microsofttranslator.com/v2/Http.svc/Translate";
+            var query = $"?text={System.Net.WebUtility.UrlEncode(textToTranslate)}" +
+                                 $"&from={from}" +
+                                 $"&to={to}";
+
+            using (var request = new HttpRequestMessage())
+            {
+                var accessToken = await _authToken.GetAccessTokenAsync().ConfigureAwait(false);
+                request.Headers.Add("Authorization", accessToken);
+                request.RequestUri = new Uri(url + query);
+                using (var response = await _httpClient.SendAsync(request).ConfigureAwait(false))
+                {
+                    var result = await response.Content.ReadAsStringAsync().ConfigureAwait(false);
+
+                    if (!response.IsSuccessStatusCode)
+                    {
+                        throw new ArgumentException(result);
+                    }
+
+                    var translatedText = XElement.Parse(result).Value.Trim();
+
+                    currentTranslatedDocument.TargetMessage = translatedText;
+                    return currentTranslatedDocument;
+                }
+            }
+        }
+
+        /// <summary>
+        /// Translates an array of strings from a source language to a target language.
+        /// </summary>
+        /// <param name="translateArraySourceTexts">The strings to translate.</param>
+        /// <param name="from">The language code of the translation text. For example, "en" for English.</param>
+        /// <param name="to">The language code to translate the text into.</param>
+        /// <returns>An array of the translated documents.</returns>
+        public async Task<List<TranslatedDocument>> TranslateArrayAsync(string[] translateArraySourceTexts, string from, string to)
+        {
+            var translatedDocuments = new List<TranslatedDocument>();
+            var uri = "https://api.microsofttranslator.com/v2/Http.svc/TranslateArray2";
+            for (var srcTxtIndx = 0; srcTxtIndx < translateArraySourceTexts.Length; srcTxtIndx++)
+            {
+                // Check for literal tag in input user message
+                var currentTranslatedDocument = new TranslatedDocument(translateArraySourceTexts[srcTxtIndx]);
+                translatedDocuments.Add(currentTranslatedDocument);
+                PreprocessMessage(currentTranslatedDocument.SourceMessage, out var processedText, out var literanlNoTranslateList);
+                currentTranslatedDocument.SourceMessage = processedText;
+                translateArraySourceTexts[srcTxtIndx] = processedText;
+                currentTranslatedDocument.LiteranlNoTranslatePhrases = literanlNoTranslateList;
+            }
+
+            // body of http request
+            var body = $"<TranslateArrayRequest>" +
+                           "<AppId />" +
+                           $"<From>{from}</From>" +
+                           "<Options>" +
+                           " <Category xmlns=\"http://schemas.datacontract.org/2004/07/Microsoft.MT.Web.Service.V2\" >generalnn</Category>" +
+                               "<ContentType xmlns=\"http://schemas.datacontract.org/2004/07/Microsoft.MT.Web.Service.V2\">text/plain</ContentType>" +
+                               "<ReservedFlags xmlns=\"http://schemas.datacontract.org/2004/07/Microsoft.MT.Web.Service.V2\" />" +
+                               "<State xmlns=\"http://schemas.datacontract.org/2004/07/Microsoft.MT.Web.Service.V2\" />" +
+                               "<Uri xmlns=\"http://schemas.datacontract.org/2004/07/Microsoft.MT.Web.Service.V2\" />" +
+                               "<User xmlns=\"http://schemas.datacontract.org/2004/07/Microsoft.MT.Web.Service.V2\" />" +
+                           "</Options>" +
+                           "<Texts>" +
+                                   string.Join(string.Empty, translateArraySourceTexts.Select(s => $"<string xmlns=\"http://schemas.microsoft.com/2003/10/Serialization/Arrays\">{SecurityElement.Escape(s)}</string>\n"))
+                           + "</Texts>" +
+                           $"<To>{to}</To>" +
+                       "</TranslateArrayRequest>";
+
+            var accessToken = await _authToken.GetAccessTokenAsync().ConfigureAwait(false);
+
+            using (var request = new HttpRequestMessage())
+            {
+                request.Method = HttpMethod.Post;
+                request.RequestUri = new Uri(uri);
+                request.Content = new StringContent(body, Encoding.UTF8, "text/xml");
+                request.Headers.Add("Authorization", accessToken);
+
+                using (var response = await _httpClient.SendAsync(request).ConfigureAwait(false))
+                {
+                    var responseBody = await response.Content.ReadAsStringAsync().ConfigureAwait(false);
+                    switch (response.StatusCode)
+                    {
+                        case HttpStatusCode.OK:
+                            Console.WriteLine("Request status is OK. Result of translate array method is:");
+                            var doc = XDocument.Parse(responseBody);
+                            var ns = XNamespace.Get("http://schemas.datacontract.org/2004/07/Microsoft.MT.Web.Service.V2");
+                            var results = new List<string>();
+                            var sentIndex = 0;
+                            foreach (var xe in doc.Descendants(ns + "TranslateArray2Response"))
+                            {
+                                var currentTranslatedDocument = translatedDocuments[sentIndex];
+                                currentTranslatedDocument.RawAlignment = xe.Element(ns + "Alignment").Value;
+                                currentTranslatedDocument.TargetMessage = xe.Element(ns + "TranslatedText").Value;
+                                if (!string.IsNullOrEmpty(currentTranslatedDocument.RawAlignment))
+                                {
+                                    var alignments = currentTranslatedDocument.RawAlignment.Trim().Split(' ');
+                                    currentTranslatedDocument.SourceTokens = PostProcessingUtilities.SplitSentence(currentTranslatedDocument.SourceMessage, alignments);
+                                    currentTranslatedDocument.TranslatedTokens = PostProcessingUtilities.SplitSentence(xe.Element(ns + "TranslatedText").Value, alignments, false);
+                                    currentTranslatedDocument.IndexedAlignment = PostProcessingUtilities.WordAlignmentParse(alignments, currentTranslatedDocument.SourceTokens, currentTranslatedDocument.TranslatedTokens);
+                                    currentTranslatedDocument.TargetMessage = PostProcessingUtilities.Join(" ", currentTranslatedDocument.TranslatedTokens);
+                                }
+                                else
+                                {
+                                    var translatedText = xe.Element(ns + "TranslatedText").Value;
+                                    currentTranslatedDocument.TargetMessage = translatedText;
+                                    currentTranslatedDocument.SourceTokens = new string[] { currentTranslatedDocument.SourceMessage };
+                                    currentTranslatedDocument.TranslatedTokens = new string[] { currentTranslatedDocument.TargetMessage };
+                                    currentTranslatedDocument.IndexedAlignment = new Dictionary<int, int>();
+                                }
+
+                                sentIndex += 1;
+                            }
+
+                            return translatedDocuments;
+                        default:
+                            throw new Exception(response.ReasonPhrase);
+                    }
+                }
+            }
+        }
+
+        /// <summary>
+        /// Performs pre-processing to remove "literal" tags and flag sections of the text that will not be translated.
+        /// </summary>
+        /// <param name="textToTranslate">The text to translate.</param>
+        /// <param name="processedTextToTranslate">The processed text after removing the literal tags and other unwanted characters.</param>
+        /// <param name="noTranslatePhrases">The extracted no translate phrases.</param>
+        private void PreprocessMessage(string textToTranslate, out string processedTextToTranslate, out HashSet<string> noTranslatePhrases)
+        {
+            textToTranslate = Regex.Replace(textToTranslate, @"\s+", " "); // used to remove multiple spaces in input user message
+            var literalPattern = "<literal>(.*)</literal>";
+            noTranslatePhrases = new HashSet<string>();
+            var literalMatches = Regex.Matches(textToTranslate, literalPattern);
+            if (literalMatches.Count > 0)
+            {
+                foreach (Match literalMatch in literalMatches)
+                {
+                    if (literalMatch.Groups.Count > 1)
+                    {
+                        noTranslatePhrases.Add("(" + literalMatch.Groups[1].Value + ")");
+                    }
+                }
+
+                textToTranslate = Regex.Replace(textToTranslate, "</?literal>", " ");
+            }
+
+            textToTranslate = Regex.Replace(textToTranslate, @"\s+", " ");
+            processedTextToTranslate = textToTranslate;
+        }
+
+        /// <summary>
+        /// Performs pre-processing to remove "literal" tags .
+        /// </summary>
+        /// <param name="textToTranslate">The text to translate.</param>
+        private string PreprocessMessage(string textToTranslate)
+        {
+            textToTranslate = Regex.Replace(textToTranslate, @"\s+", " "); // used to remove multiple spaces in input user message
+            var literalPattern = "<literal>(.*)</literal>";
+            var literalMatches = Regex.Matches(textToTranslate, literalPattern);
+            if (literalMatches.Count > 0)
+            {
+                textToTranslate = Regex.Replace(textToTranslate, "</?literal>", " ");
+            }
+
+            return Regex.Replace(textToTranslate, @"\s+", " ");
+        }
+    }
+}