﻿<Project Sdk="Microsoft.NET.Sdk">
  <PropertyGroup>
    <Version Condition=" '$(PackageVersion)' == '' ">4.0.0-local</Version>
    <Version Condition=" '$(PackageVersion)' != '' ">$(PackageVersion)</Version>
    <PackageVersion Condition=" '$(PackageVersion)' == '' ">4.0.0-local</PackageVersion>
    <PackageVersion Condition=" '$(PackageVersion)' != '' ">$(PackageVersion)</PackageVersion>
    <Configurations>Debug;Release;Debug - NuGet Packages</Configurations>
  </PropertyGroup>

  <PropertyGroup Condition=" '$(Configuration)|$(Platform)' == 'Release|AnyCPU' ">
    <SignAssembly>true</SignAssembly>
    <DelaySign>true</DelaySign>
    <AssemblyOriginatorKeyFile>..\..\build\35MSSharedLib1024.snk</AssemblyOriginatorKeyFile>
    <GeneratePackageOnBuild>true</GeneratePackageOnBuild>
    <DocumentationFile>bin\$(Configuration)\netstandard2.0\Microsoft.Bot.Builder.Azure.xml</DocumentationFile>
  </PropertyGroup>

  <PropertyGroup>
    <TargetFramework>netstandard2.0</TargetFramework>
    <Description>Azure classes for using Azure Services on the Microsoft Bot Builder SDK</Description>
  </PropertyGroup>

  <PropertyGroup>
    <!-- The KeyVault package, picked up as a transitive dependency of the Azure Storage libraries 
        doesn't yet support NetStandard20. I confirmed with the Azure Storage team that this warning
        is fine, and can be supressed. 
        
        It does appear the Azure SDK team is "in-process" of supporting NetStandard20 as seen in this
        Commit: https://github.com/Azure/azure-sdk-for-net/commit/b0d42d14bfe92a24996826b2487ba592e644f581
        
        We cannot apply the no-warn supression directly to the package links below as 
        they're not picked up across transitive dependencies. See this GitHub Issue for details:
        https://github.com/NuGet/Home/issues/5740
        -->
    <NoWarn>$(NoWarn);NU1701</NoWarn>
  </PropertyGroup>

<<<<<<< HEAD
	<ItemGroup>
    <PackageReference Include="Microsoft.Rest.ClientRuntime" Version="2.3.20" />
    <PackageReference Include="AsyncUsageAnalyzers" Version="1.0.0-alpha003" PrivateAssets="all" />
		<PackageReference Include="Microsoft.Azure.DocumentDB.Core" Version="2.1.2" />
		<PackageReference Include="Microsoft.Azure.Storage.Blob" Version="9.4.2" />
		<PackageReference Include="Newtonsoft.Json" Version="10.0.3" />
		<PackageReference Include="SourceLink.Create.CommandLine" Version="2.8.3" />
		<PackageReference Include="StyleCop.Analyzers" Version="1.1.0-beta008" PrivateAssets="all" />
		<PackageReference Include="System.Threading.Tasks.Extensions" Version="4.4.0" />
=======
  <ItemGroup>
    <PackageReference Include="AsyncUsageAnalyzers" Version="1.0.0-alpha003" PrivateAssets="all" />
    <PackageReference Include="Microsoft.Azure.DocumentDB.Core" Version="2.1.2" />
    <PackageReference Include="Microsoft.Azure.Storage.Blob" Version="9.4.2" />
    <PackageReference Include="Newtonsoft.Json" Version="10.0.3" />
    <PackageReference Include="SourceLink.Create.CommandLine" Version="2.8.3" />
    <PackageReference Include="System.Threading.Tasks.Extensions" Version="4.4.0" />
>>>>>>> 5bb2a182
    <PackageReference Include="Microsoft.Bot.Builder" Condition=" '$(PackageVersion)' == '' " Version="4.0.0-local" />
    <PackageReference Include="Microsoft.Bot.Builder" Condition=" '$(PackageVersion)' != '' " Version="$(PackageVersion)" />
  </ItemGroup>

  <ItemGroup>
    <ProjectReference Include="..\Microsoft.Bot.Builder\Microsoft.Bot.Builder.csproj" />
  </ItemGroup>
</Project><|MERGE_RESOLUTION|>--- conflicted
+++ resolved
@@ -21,39 +21,28 @@
   </PropertyGroup>
 
   <PropertyGroup>
-    <!-- The KeyVault package, picked up as a transitive dependency of the Azure Storage libraries 
+    <!-- The KeyVault package, picked up as a transitive dependency of the Azure Storage libraries
         doesn't yet support NetStandard20. I confirmed with the Azure Storage team that this warning
-        is fine, and can be supressed. 
-        
+        is fine, and can be supressed.
+
         It does appear the Azure SDK team is "in-process" of supporting NetStandard20 as seen in this
         Commit: https://github.com/Azure/azure-sdk-for-net/commit/b0d42d14bfe92a24996826b2487ba592e644f581
-        
-        We cannot apply the no-warn supression directly to the package links below as 
+
+        We cannot apply the no-warn supression directly to the package links below as
         they're not picked up across transitive dependencies. See this GitHub Issue for details:
         https://github.com/NuGet/Home/issues/5740
         -->
     <NoWarn>$(NoWarn);NU1701</NoWarn>
   </PropertyGroup>
 
-<<<<<<< HEAD
-	<ItemGroup>
+  <ItemGroup>
     <PackageReference Include="Microsoft.Rest.ClientRuntime" Version="2.3.20" />
-    <PackageReference Include="AsyncUsageAnalyzers" Version="1.0.0-alpha003" PrivateAssets="all" />
-		<PackageReference Include="Microsoft.Azure.DocumentDB.Core" Version="2.1.2" />
-		<PackageReference Include="Microsoft.Azure.Storage.Blob" Version="9.4.2" />
-		<PackageReference Include="Newtonsoft.Json" Version="10.0.3" />
-		<PackageReference Include="SourceLink.Create.CommandLine" Version="2.8.3" />
-		<PackageReference Include="StyleCop.Analyzers" Version="1.1.0-beta008" PrivateAssets="all" />
-		<PackageReference Include="System.Threading.Tasks.Extensions" Version="4.4.0" />
-=======
-  <ItemGroup>
     <PackageReference Include="AsyncUsageAnalyzers" Version="1.0.0-alpha003" PrivateAssets="all" />
     <PackageReference Include="Microsoft.Azure.DocumentDB.Core" Version="2.1.2" />
     <PackageReference Include="Microsoft.Azure.Storage.Blob" Version="9.4.2" />
     <PackageReference Include="Newtonsoft.Json" Version="10.0.3" />
     <PackageReference Include="SourceLink.Create.CommandLine" Version="2.8.3" />
     <PackageReference Include="System.Threading.Tasks.Extensions" Version="4.4.0" />
->>>>>>> 5bb2a182
     <PackageReference Include="Microsoft.Bot.Builder" Condition=" '$(PackageVersion)' == '' " Version="4.0.0-local" />
     <PackageReference Include="Microsoft.Bot.Builder" Condition=" '$(PackageVersion)' != '' " Version="$(PackageVersion)" />
   </ItemGroup>
