--- conflicted
+++ resolved
@@ -270,13 +270,8 @@
 
         public void AddEvent(IOnEvent evt)
         {
-<<<<<<< HEAD
-            evt.Actions.ForEach(s => _dialogs.Add(s));
+            evt.Actions.ForEach(action => _dialogs.Add(action));
             this.Events.Add(evt);
-=======
-            this.AddDialogs(rule.Steps);
-            this.Rules.Add(rule);
->>>>>>> 57049355
         }
 
         public void AddEvents(IEnumerable<IOnEvent> events)
@@ -318,11 +313,7 @@
 
             if (state.Actions != null && state.Actions.Any())
             {
-<<<<<<< HEAD
-                var ctx = new SequenceContext(this._dialogs, dc, state.Actions.First(), state.Actions, changeKey);
-=======
-                var ctx = new SequenceContext(this._dialogs, dc, state.Steps.First(), state.Steps, changeKey, this._dialogs);
->>>>>>> 57049355
+                var ctx = new SequenceContext(this._dialogs, dc, state.Actions.First(), state.Actions, changeKey, this._dialogs);
                 ctx.Parent = dc;
                 return ctx;
             }
@@ -388,7 +379,7 @@
                 }
 
                 // End current step
-                await this.EndCurrentStepAsync(sequenceContext, cancellationToken).ConfigureAwait(false);
+                await this.EndCurrentActionAsync(sequenceContext, cancellationToken).ConfigureAwait(false);
 
                 // Execute next step
                 // We call continueDialog() on the root dialog to ensure any changes queued up
@@ -407,7 +398,7 @@
             }
         }
 
-        protected async Task<bool> EndCurrentStepAsync(SequenceContext sequenceContext, CancellationToken cancellationToken = default(CancellationToken))
+        protected async Task<bool> EndCurrentActionAsync(SequenceContext sequenceContext, CancellationToken cancellationToken = default(CancellationToken))
         {
             if (sequenceContext.Actions.Any())
             {
@@ -516,17 +507,9 @@
                 {
                     installedDependencies = true;
 
-<<<<<<< HEAD
-                    foreach (var evt in this.Events)
+                    foreach (var @event in this.Events)
                     {
-                        AddDialog(evt.Actions.ToArray());
-=======
-                    AddDialogs(this.Steps.ToArray());
-
-                    foreach (var rule in this.Rules)
-                    {
-                        AddDialogs(rule.Steps);
->>>>>>> 57049355
+                        AddDialogs(@event.Actions);
                     }
 
                     // Wire up selector
@@ -564,11 +547,7 @@
                 state.Actions = new List<ActionState>();
             }
 
-<<<<<<< HEAD
-            var sequenceContext = new SequenceContext(dc.Dialogs, dc, new DialogState() { DialogStack = dc.Stack }, state.Actions, changeKey);
-=======
-            var sequenceContext = new SequenceContext(dc.Dialogs, dc, new DialogState() { DialogStack = dc.Stack }, state.Steps, changeKey, this._dialogs);
->>>>>>> 57049355
+            var sequenceContext = new SequenceContext(dc.Dialogs, dc, new DialogState() { DialogStack = dc.Stack }, state.Actions, changeKey, this._dialogs);
             sequenceContext.Parent = dc.Parent;
             return sequenceContext;
         }
