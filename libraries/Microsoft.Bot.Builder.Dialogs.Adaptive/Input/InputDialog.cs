--- conflicted
+++ resolved
@@ -43,30 +43,32 @@
 
     public enum AllowInterruptions
     {
-        /**
-         * always consult parent dialogs before taking the input 
-         */
+        /// <summary>
+        /// Always consult parent dialogs before taking the input.
+        /// </summary>
         Always,
 
-        /**
-         * never consult parent dialogs 
-         */
+        /// <summary>
+        /// Never consult parent dialogs.
+        /// </summary>
         Never,
 
-        /**
-         * recognize the input first, only consult parent dilaogs when notRecognized
-         */
+        /// <summary>
+        /// Recognize the input first, only consult parent dilaogs when notRecognized.
+        /// </summary>
         NotRecognized
     }
 
     public abstract class InputDialog : Dialog
     {
+#pragma warning disable SA1310 // Field should not contain underscore.
+        public const string TURN_COUNT_PROPERTY = "dialog.turnCount";
+        public const string INPUT_PROPERTY = "turn.value";
+
         // This property can be set by user's code to indicate that the input should re-process incoming user utterance. 
         // Designed to be a bool property. So user's code can set this to 'true' to signal the input to re-process incoming user utterance.
-        public const string ProcessInputProperty = "turn.processInput";
-        public const string TurnCountProperty = "dialog.turnCount";
-        public const string InputProperty = "turn.value";
-
+        public const string PROCESS_INPUT_PROPERTY = "turn.processInput";
+#pragma warning restore SA1310 // Field should not contain underscore.
         private const string PersistedOptions = "options";
         private const string PersistedState = "state";
 
@@ -78,11 +80,7 @@
         public AllowInterruptions AllowInterruptions { get; set; } = AllowInterruptions.NotRecognized;
 
         /// <summary>
-<<<<<<< HEAD
-        /// Gets or sets initial value for the prompt.
-=======
         /// Gets or sets the initial value for the prompt.
->>>>>>> 589c98e1
         /// </summary>
         /// <value>
         /// Initial value for the prompt.
@@ -95,11 +93,7 @@
         }
 
         /// <summary>
-<<<<<<< HEAD
-        /// Gets or sets activity to send to the user.
-=======
         /// Gets or sets the activity to send to the user.
->>>>>>> 589c98e1
         /// </summary>
         /// <value>
         /// Activity to send to the user.
@@ -107,11 +101,7 @@
         public ITemplate<Activity> Prompt { get; set; }
 
         /// <summary>
-<<<<<<< HEAD
-        /// Gets or sets activity template for retrying prompt.
-=======
         /// Gets or sets the activity template for retrying prompt.
->>>>>>> 589c98e1
         /// </summary>
         /// <value>
         /// Activity template for retrying prompt.
@@ -119,11 +109,7 @@
         public ITemplate<Activity> UnrecognizedPrompt { get; set; }
 
         /// <summary>
-<<<<<<< HEAD
-        /// Gets or sets activity template to send to the user whenever the value provided is invalid.
-=======
         /// Gets or sets the activity template to send to the user whenever the value provided is invalid.
->>>>>>> 589c98e1
         /// </summary>
         /// <value>
         /// Activity template to send to the user whenever the value provided is invalid.
@@ -133,6 +119,7 @@
         /// <summary>
         /// Gets or sets the activity template to send when MaxTurnCount has been reached and the default value is used.
         /// </summary>
+        /// <value>The activity template.</value>
         public ITemplate<Activity> DefaultValueResponse { get; set; }
 
         public List<string> Validations { get; set; } = new List<string>();
@@ -146,11 +133,7 @@
         public int? MaxTurnCount { get; set; }
 
         /// <summary>
-<<<<<<< HEAD
-        /// Gets or sets default value for the input dialog.
-=======
         /// Gets or sets the default value for the input dialog when MaxTurnCount is exceeded.
->>>>>>> 589c98e1
         /// </summary>
         /// <value>
         /// Default value for the input dialog.
@@ -186,7 +169,7 @@
 
             set
             {
-                InputBindings[DialogContextState.DialogNames] = value;
+                InputBindings[DialogContextState.DIALOG_VALUE] = value;
                 OutputBinding = value;
             }
         }
@@ -199,14 +182,14 @@
             }
 
             var op = OnInitializeOptions(dc, options);
-            dc.State.SetValue(DialogContextState.DialogOptions, op);
-            dc.State.SetValue(TurnCountProperty, 0);
-            dc.State.SetValue(InputProperty, null);
+            dc.State.SetValue(DialogContextState.DIALOG_OPTIONS, op);
+            dc.State.SetValue(TURN_COUNT_PROPERTY, 0);
+            dc.State.SetValue(INPUT_PROPERTY, null);
 
             var state = this.AlwaysPrompt ? InputState.Missing : await this.RecognizeInput(dc);
             if (state == InputState.Valid)
             {
-                var input = dc.State.GetValue<object>(InputProperty);
+                var input = dc.State.GetValue<object>(INPUT_PROPERTY);
                 return await dc.EndDialogAsync(input);
             }
             else
@@ -214,7 +197,7 @@
                 // turnCount should increase here, because you want when nextTurn comes in
                 // We will set the turn count to 1 so the input will not pick from "dialog.value"
                 // and instead go with "turn.activity.text"
-                dc.State.SetValue(TurnCountProperty, 1);
+                dc.State.SetValue(TURN_COUNT_PROPERTY, 1);
                 return await this.PromptUser(dc, state);
             }
         }
@@ -227,38 +210,28 @@
                 return Dialog.EndOfTurn;
             }
 
-            var stepCount = dc.State.GetValue<int>(DialogContextState.TurnStepCount, 0);
+            var stepCount = dc.State.GetValue<int>(DialogContextState.TURN_STEPCOUNT, 0);
 
             if (stepCount > 0)
             {
                 return await this.PromptUser(dc, InputState.Missing).ConfigureAwait(false);
             }
 
-            var turnCount = dc.State.GetValue<int>(TurnCountProperty, 0);
+            var turnCount = dc.State.GetValue<int>(TURN_COUNT_PROPERTY, 0);
 
             // Perform base recognition
             var state = await this.RecognizeInput(dc);
 
             if (state == InputState.Valid)
             {
-<<<<<<< HEAD
-                var input = dc.State.GetValue<object>(InputProperty);
-                return await dc.EndDialogAsync(input);
-=======
                 var input = dc.State.GetValue<object>(INPUT_PROPERTY);
                 return await dc.EndDialogAsync(input).ConfigureAwait(false);
->>>>>>> 589c98e1
             }
             else if (this.MaxTurnCount == null || turnCount < this.MaxTurnCount)
             {
                 // increase the turnCount as last step
-<<<<<<< HEAD
-                dc.State.SetValue(TurnCountProperty, turnCount + 1);
-                return await this.PromptUser(dc, state);
-=======
                 dc.State.SetValue(TURN_COUNT_PROPERTY, turnCount + 1);
                 return await this.PromptUser(dc, state).ConfigureAwait(false);
->>>>>>> 589c98e1
             }
             else
             {
@@ -439,13 +412,13 @@
 
             if (input == null)
             {
-                var turnCount = dc.State.GetValue<int>(TurnCountProperty);
-                var processInput = dc.State.GetValue<bool>(ProcessInputProperty, false);
+                var turnCount = dc.State.GetValue<int>(TURN_COUNT_PROPERTY);
+                var processInput = dc.State.GetValue<bool>(PROCESS_INPUT_PROPERTY, false);
 
                 // Go down this path only if the user has not requested to re-process user input via turn.processInput = true.
                 if (turnCount == 0 && !processInput)
                 {
-                    input = dc.State.GetValue<object>(DialogContextState.DialogNames, null);
+                    input = dc.State.GetValue<object>(DialogContextState.DIALOG_VALUE, null);
                 }
                 else
                 {
@@ -460,10 +433,10 @@
                 }
 
                 // reset turn.processInput so subsequent actions are not impacted. 
-                dc.State.SetValue(ProcessInputProperty, false);
-            }
-
-            dc.State.SetValue(InputProperty, input);
+                dc.State.SetValue(PROCESS_INPUT_PROPERTY, false);
+            }
+
+            dc.State.SetValue(INPUT_PROPERTY, input);
             if (input != null)
             {
                 var state = await this.OnRecognizeInput(dc).ConfigureAwait(false);
