--- conflicted
+++ resolved
@@ -84,27 +84,20 @@
             // Check for end of inner dialog
             if (turnResult.Status != DialogTurnStatus.Waiting)
             {
-<<<<<<< HEAD
-                // Return to calling dialog
-                return await this.EndComponentAsync(outerDc, turnResult.Result, cancellationToken).ConfigureAwait(false);
-            }
-            else
-            {
-                // Signal end of turn
-                return Dialog.EndOfTurn;
-            }
-=======
                 if (turnResult.Status == DialogTurnStatus.Cancelled)
                 {
                     await EndComponentAsync(outerDc, turnResult.Result, cancellationToken).ConfigureAwait(false);
                     return new DialogTurnResult(DialogTurnStatus.Cancelled, turnResult.Result);
                 }
 
-                return await EndComponentAsync(outerDc, turnResult.Result, cancellationToken).ConfigureAwait(false);
-            }
-
-            return Dialog.EndOfTurn;
->>>>>>> 71a95281
+                // Return to calling dialog
+                return await this.EndComponentAsync(outerDc, turnResult.Result, cancellationToken).ConfigureAwait(false);
+            }
+            else
+            {
+                // Signal end of turn
+                return Dialog.EndOfTurn;
+            }
         }
 
         protected async Task EnsureInitialized(DialogContext outerDc)
@@ -150,7 +143,7 @@
             if (reason == DialogReason.CancelCalled)
             {
                 var innerDc = this.CreateInnerDc(turnContext, instance, null, null);
-                await innerDc.CancelAllDialogsAsync(cancellationToken).ConfigureAwait(false);
+                await innerDc.CancelAllDialogsAsync(cancellationToken: cancellationToken).ConfigureAwait(false);
             }
 
             await OnEndDialogAsync(turnContext, instance, reason, cancellationToken).ConfigureAwait(false);
