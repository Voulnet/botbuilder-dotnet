--- conflicted
+++ resolved
@@ -1,264 +1,253 @@
-﻿// Copyright (c) Microsoft Corporation. All rights reserved.
-// Licensed under the MIT License.
-
-using System;
-using System.Collections.Generic;
-using System.Diagnostics;
-using System.Threading;
-using System.Threading.Tasks;
-using Microsoft.Bot.Builder.Dialogs.Debugging;
-
-namespace Microsoft.Bot.Builder.Dialogs
-{
-    /// <summary>
-    /// Base class for all dialogs.
-    /// </summary>
-    [DebuggerDisplay("{Id}")]
-    public abstract class Dialog : IDialog
-    {
-        public static readonly DialogTurnResult EndOfTurn = new DialogTurnResult(DialogTurnStatus.Waiting);
-
-        private IBotTelemetryClient _telemetryClient;
-
-<<<<<<< HEAD
-        public Dialog(string dialogId = null)
-        {
-            Id = dialogId;
-            _telemetryClient = NullBotTelemetryClient.Instance;
-        }
-
-        private string id;
-
-        /// <summary>
-        /// Unique id for the dialog.
-        /// </summary>
-        public string Id
-=======
-        /// <summary>
-        /// Initializes a new instance of the <see cref="Dialog"/> class.
-        /// Called from constructors in derived classes to initialize the <see cref="Dialog"/> class.
-        /// </summary>
-        /// <param name="dialogId">The ID to assign to this dialog.</param>
-        public Dialog(string dialogId)
->>>>>>> 71a95281
-        {
-            get
-            {
-                id = id ?? OnComputeId();
-                return id;
-            }
-
-            set
-            {
-                id = value;
-            }
-        }
-
-        /// <summary>
-<<<<<<< HEAD
-        /// Set of tags assigned to the dialog.
-        /// </summary>
-        public List<string> Tags { get; private set; } = new List<string>();
-
-        /// <summary>
-        /// Gets or sets jSONPath expression for the memory slots to bind the dialogs options to on a call to `beginDialog()`.
-        /// </summary>
-        public Dictionary<string, string> InputBindings { get; set; } = new Dictionary<string, string>();
-
-        /// <summary>
-        /// Gets or sets jSONPath expression for the memory slot to bind the dialogs result to when `endDialog()` is called.
-        /// </summary>
-        public string OutputBinding { get; set; }
-=======
-        /// Gets the ID assigned to this dialog.
-        /// </summary>
-        /// <value>The ID assigned to this dialog.</value>
-        public string Id { get; }
->>>>>>> 71a95281
-
-        /// <summary>
-        /// Gets or sets the telemetry client for logging events.
-        /// </summary>
-        /// <value>The Telemetry Client logger.</value>
-        public virtual IBotTelemetryClient TelemetryClient
-        {
-            get
-            {
-                return _telemetryClient;
-            }
-
-            set
-            {
-                _telemetryClient = value;
-            }
-        }
-
-        /// <summary>
-        /// Method called when a new dialog has been pushed onto the stack and is being activated.
-        /// </summary>
-        /// <param name="dc">The dialog context for the current turn of conversation.</param>
-        /// <param name="options">(Optional) additional argument(s) to pass to the dialog being started.</param>
-        /// <param name="cancellationToken">A cancellation token that can be used by other objects
-        /// or threads to receive notice of cancellation.</param>
-        /// <returns>A <see cref="Task"/> representing the asynchronous operation.</returns>
-        /// <remarks>If the task is successful, the result indicates whether the dialog is still
-        /// active after the turn has been processed by the dialog.</remarks>
-        public abstract Task<DialogTurnResult> BeginDialogAsync(DialogContext dc, object options = null, CancellationToken cancellationToken = default(CancellationToken));
-
-        /// <summary>
-        /// Method called when an instance of the dialog is the "current" dialog and the
-        /// user replies with a new activity. The dialog will generally continue to receive the user's
-        /// replies until it calls either `EndDialogAsync()` or `BeginDialogAsync()`.
-        /// If this method is NOT implemented then the dialog will automatically be ended when the user replies.
-        /// </summary>
-        /// <param name="dc">The dialog context for the current turn of conversation.</param>
-        /// <param name="cancellationToken">A cancellation token that can be used by other objects
-        /// or threads to receive notice of cancellation.</param>
-        /// <returns>A <see cref="Task"/> representing the asynchronous operation.</returns>
-        /// <remarks>If the task is successful, the result indicates whether the dialog is still
-        /// active after the turn has been processed by the dialog.</remarks>
-        public virtual async Task<DialogTurnResult> ContinueDialogAsync(DialogContext dc, CancellationToken cancellationToken = default(CancellationToken))
-        {
-            // By default just end the current dialog.
-            return await dc.EndDialogAsync(null, cancellationToken).ConfigureAwait(false);
-        }
-
-        /// <summary>
-        /// Method called when an instance of the dialog is being returned to from another
-        /// dialog that was started by the current instance using `BeginDialogAsync()`.
-        /// If this method is NOT implemented then the dialog will be automatically ended with a call
-        /// to `EndDialogAsync()`. Any result passed from the called dialog will be passed
-        /// to the current dialog's parent.
-        /// </summary>
-        /// <param name="dc">The dialog context for the current turn of the conversation.</param>
-        /// <param name="reason">Reason why the dialog resumed.</param>
-        /// <param name="result">(Optional) value returned from the dialog that was called. The type of the value returned is dependent on the dialog that was called.</param>
-        /// <param name="cancellationToken">A cancellation token that can be used by other objects
-        /// or threads to receive notice of cancellation.</param>
-        /// <returns>A <see cref="Task"/> representing the asynchronous operation.</returns>
-        /// <remarks>If the task is successful, the result indicates whether the dialog is still
-        /// active after the turn has been processed by the dialog.</remarks>
-        public virtual async Task<DialogTurnResult> ResumeDialogAsync(DialogContext dc, DialogReason reason, object result = null, CancellationToken cancellationToken = default(CancellationToken))
-        {
-            if (result is CancellationToken)
-            {
-                throw new ArgumentException($"{nameof(result)} cannot be a cancellation token");
-            }
-
-            // By default just end the current dialog and return result to parent.
-            return await dc.EndDialogAsync(result, cancellationToken).ConfigureAwait(false);
-        }
-
-        /// <summary>
-        /// Method called when the dialog has been requested to re-prompt the user for input.
-        /// </summary>
-        /// <param name="turnContext">Context for the current turn of conversation with the user.</param>
-        /// <param name="instance">The instance of the dialog on the stack.</param>
-        /// <param name="cancellationToken">A cancellation token that can be used by other objects
-        /// or threads to receive notice of cancellation.</param>
-        /// <returns>A <see cref="Task"/> representing the asynchronous operation.</returns>
-        public virtual Task RepromptDialogAsync(ITurnContext turnContext, DialogInstance instance, CancellationToken cancellationToken = default(CancellationToken))
-        {
-            // No-op by default
-            return Task.CompletedTask;
-        }
-
-        public virtual Task EndDialogAsync(ITurnContext turnContext, DialogInstance instance, DialogReason reason, CancellationToken cancellationToken = default(CancellationToken))
-        {
-            // No-op by default
-            return Task.CompletedTask;
-        }
-
-        /// <summary>
-        /// Called when an event has been raised, using `DialogContext.emitEvent()`, by either the current dialog or a dialog that the current dialog started.
-        /// </summary>
-        /// <param name="dc">The dialog context for the current turn of conversation.</param>
-        /// <param name="e">The event being raised.</param>
-        /// <param name="cancellationToken">The cancellation token.</param>
-        /// <returns>True if the event is handled by the current dialog and bubbling should stop.</returns>
-        public virtual async Task<bool> OnDialogEventAsync(DialogContext dc, DialogEvent e, CancellationToken cancellationToken)
-        {
-            // Before bubble
-            var handled = await this.OnPreBubbleEvent(dc, e, cancellationToken).ConfigureAwait(false);
-
-            // Bubble as needed
-            if (!handled && e.Bubble && dc.Parent != null)
-            {
-                handled = await dc.Parent.EmitEventAsync(e.Name, e.Value, true, false, cancellationToken).ConfigureAwait(false);
-            }
-
-            // Post bubble
-            if (!handled)
-            {
-                handled = await this.OnPostBubbleEvent(dc, e, cancellationToken).ConfigureAwait(false);
-            }
-
-            return handled;
-        }
-
-        /// <summary>
-        /// Called before an event is bubbled to its parent.
-        /// </summary>
-        /// <remarks>
-        /// This is a good place to perform interception of an event as returning `true` will prevent
-        /// any further bubbling of the event to the dialogs parents and will also prevent any child
-        /// dialogs from performing their default processing.
-        /// </remarks>
-        /// <param name="dc">The dialog context for the current turn of conversation.</param>
-        /// <param name="e">The event being raised.</param>
-        /// <returns> Whether the event is handled by the current dialog and further processing should stop.</returns>
-        protected virtual async Task<bool> OnPreBubbleEvent(DialogContext dc, DialogEvent e, CancellationToken cancellationToken)
-        {
-            return false;
-        }
-
-        /// <summary>
-        /// Called after an event was bubbled to all parents and wasn't handled.
-        /// </summary>
-        /// <remarks>
-        /// This is a good place to perform default processing logic for an event. Returning `true` will
-        /// prevent any processing of the event by child dialogs.
-        /// </remarks>
-        /// <param name="dc">The dialog context for the current turn of conversation.</param>
-        /// <param name="e">The event being raised.</param>
-        /// <returns> Whether the event is handled by the current dialog and further processing should stop.</returns>
-        protected virtual async Task<bool> OnPostBubbleEvent(DialogContext dc, DialogEvent e, CancellationToken cancellationToken)
-        {
-            return false;
-        }
-
-        protected virtual string OnComputeId()
-        {
-            return $"{this.GetType().Name}[{this.BindingPath()}]";
-        }
-
-        protected virtual string BindingPath()
-        {
-            const string valueKey = "value";
-
-            if (InputBindings.ContainsKey(valueKey))
-            {
-                return InputBindings[valueKey];
-            }
-            else if (!string.IsNullOrEmpty(OutputBinding))
-            {
-                return OutputBinding;
-            }
-
-            return string.Empty;
-        }
-
-        protected void RegisterSourceLocation(string path, int lineNumber)
-        {
-            if (!string.IsNullOrEmpty(path))
-            {
-                DebugSupport.SourceRegistry.Add(this, new Source.Range()
-                {
-                    Path = path,
-                    Start = new Source.Point() { LineIndex = lineNumber, CharIndex = 0 },
-                    After = new Source.Point() { LineIndex = lineNumber + 1, CharIndex = 0 },
-                });
-            }
-        }
-    }
-}
+﻿// Copyright (c) Microsoft Corporation. All rights reserved.
+// Licensed under the MIT License.
+
+using System;
+using System.Collections.Generic;
+using System.Diagnostics;
+using System.Threading;
+using System.Threading.Tasks;
+using Microsoft.Bot.Builder.Dialogs.Debugging;
+
+namespace Microsoft.Bot.Builder.Dialogs
+{
+    /// <summary>
+    /// Base class for all dialogs.
+    /// </summary>
+    [DebuggerDisplay("{Id}")]
+    public abstract class Dialog : IDialog
+    {
+        public static readonly DialogTurnResult EndOfTurn = new DialogTurnResult(DialogTurnStatus.Waiting);
+
+        private IBotTelemetryClient _telemetryClient;
+
+        /// <summary>
+        /// Initializes a new instance of the <see cref="Dialog"/> class.
+        /// Called from constructors in derived classes to initialize the <see cref="Dialog"/> class.
+        /// </summary>
+        /// <param name="dialogId">The ID to assign to this dialog.</param>
+        public Dialog(string dialogId = null)
+        {
+            Id = dialogId;
+            _telemetryClient = NullBotTelemetryClient.Instance;
+        }
+
+        private string id;
+
+        /// <summary>
+        /// Unique id for the dialog.
+        /// </summary>
+        public string Id
+        {
+            get
+            {
+                id = id ?? OnComputeId();
+                return id;
+            }
+
+            set
+            {
+                id = value;
+            }
+        }
+
+        /// <summary>
+        /// Set of tags assigned to the dialog.
+        /// </summary>
+        public List<string> Tags { get; private set; } = new List<string>();
+
+        /// <summary>
+        /// Gets or sets jSONPath expression for the memory slots to bind the dialogs options to on a call to `beginDialog()`.
+        /// </summary>
+        public Dictionary<string, string> InputBindings { get; set; } = new Dictionary<string, string>();
+
+        /// <summary>
+        /// Gets or sets jSONPath expression for the memory slot to bind the dialogs result to when `endDialog()` is called.
+        /// </summary>
+        public string OutputBinding { get; set; }
+
+        /// <summary>
+        /// Gets or sets the telemetry client for logging events.
+        /// </summary>
+        /// <value>The Telemetry Client logger.</value>
+        public virtual IBotTelemetryClient TelemetryClient
+        {
+            get
+            {
+                return _telemetryClient;
+            }
+
+            set
+            {
+                _telemetryClient = value;
+            }
+        }
+
+        /// <summary>
+        /// Method called when a new dialog has been pushed onto the stack and is being activated.
+        /// </summary>
+        /// <param name="dc">The dialog context for the current turn of conversation.</param>
+        /// <param name="options">(Optional) additional argument(s) to pass to the dialog being started.</param>
+        /// <param name="cancellationToken">A cancellation token that can be used by other objects
+        /// or threads to receive notice of cancellation.</param>
+        /// <returns>A <see cref="Task"/> representing the asynchronous operation.</returns>
+        /// <remarks>If the task is successful, the result indicates whether the dialog is still
+        /// active after the turn has been processed by the dialog.</remarks>
+        public abstract Task<DialogTurnResult> BeginDialogAsync(DialogContext dc, object options = null, CancellationToken cancellationToken = default(CancellationToken));
+
+        /// <summary>
+        /// Method called when an instance of the dialog is the "current" dialog and the
+        /// user replies with a new activity. The dialog will generally continue to receive the user's
+        /// replies until it calls either `EndDialogAsync()` or `BeginDialogAsync()`.
+        /// If this method is NOT implemented then the dialog will automatically be ended when the user replies.
+        /// </summary>
+        /// <param name="dc">The dialog context for the current turn of conversation.</param>
+        /// <param name="cancellationToken">A cancellation token that can be used by other objects
+        /// or threads to receive notice of cancellation.</param>
+        /// <returns>A <see cref="Task"/> representing the asynchronous operation.</returns>
+        /// <remarks>If the task is successful, the result indicates whether the dialog is still
+        /// active after the turn has been processed by the dialog.</remarks>
+        public virtual async Task<DialogTurnResult> ContinueDialogAsync(DialogContext dc, CancellationToken cancellationToken = default(CancellationToken))
+        {
+            // By default just end the current dialog.
+            return await dc.EndDialogAsync(null, cancellationToken).ConfigureAwait(false);
+        }
+
+        /// <summary>
+        /// Method called when an instance of the dialog is being returned to from another
+        /// dialog that was started by the current instance using `BeginDialogAsync()`.
+        /// If this method is NOT implemented then the dialog will be automatically ended with a call
+        /// to `EndDialogAsync()`. Any result passed from the called dialog will be passed
+        /// to the current dialog's parent.
+        /// </summary>
+        /// <param name="dc">The dialog context for the current turn of the conversation.</param>
+        /// <param name="reason">Reason why the dialog resumed.</param>
+        /// <param name="result">(Optional) value returned from the dialog that was called. The type of the value returned is dependent on the dialog that was called.</param>
+        /// <param name="cancellationToken">A cancellation token that can be used by other objects
+        /// or threads to receive notice of cancellation.</param>
+        /// <returns>A <see cref="Task"/> representing the asynchronous operation.</returns>
+        /// <remarks>If the task is successful, the result indicates whether the dialog is still
+        /// active after the turn has been processed by the dialog.</remarks>
+        public virtual async Task<DialogTurnResult> ResumeDialogAsync(DialogContext dc, DialogReason reason, object result = null, CancellationToken cancellationToken = default(CancellationToken))
+        {
+            if (result is CancellationToken)
+            {
+                throw new ArgumentException($"{nameof(result)} cannot be a cancellation token");
+            }
+
+            // By default just end the current dialog and return result to parent.
+            return await dc.EndDialogAsync(result, cancellationToken).ConfigureAwait(false);
+        }
+
+        /// <summary>
+        /// Method called when the dialog has been requested to re-prompt the user for input.
+        /// </summary>
+        /// <param name="turnContext">Context for the current turn of conversation with the user.</param>
+        /// <param name="instance">The instance of the dialog on the stack.</param>
+        /// <param name="cancellationToken">A cancellation token that can be used by other objects
+        /// or threads to receive notice of cancellation.</param>
+        /// <returns>A <see cref="Task"/> representing the asynchronous operation.</returns>
+        public virtual Task RepromptDialogAsync(ITurnContext turnContext, DialogInstance instance, CancellationToken cancellationToken = default(CancellationToken))
+        {
+            // No-op by default
+            return Task.CompletedTask;
+        }
+
+        public virtual Task EndDialogAsync(ITurnContext turnContext, DialogInstance instance, DialogReason reason, CancellationToken cancellationToken = default(CancellationToken))
+        {
+            // No-op by default
+            return Task.CompletedTask;
+        }
+
+        /// <summary>
+        /// Called when an event has been raised, using `DialogContext.emitEvent()`, by either the current dialog or a dialog that the current dialog started.
+        /// </summary>
+        /// <param name="dc">The dialog context for the current turn of conversation.</param>
+        /// <param name="e">The event being raised.</param>
+        /// <param name="cancellationToken">The cancellation token.</param>
+        /// <returns>True if the event is handled by the current dialog and bubbling should stop.</returns>
+        public virtual async Task<bool> OnDialogEventAsync(DialogContext dc, DialogEvent e, CancellationToken cancellationToken)
+        {
+            // Before bubble
+            var handled = await this.OnPreBubbleEvent(dc, e, cancellationToken).ConfigureAwait(false);
+
+            // Bubble as needed
+            if (!handled && e.Bubble && dc.Parent != null)
+            {
+                handled = await dc.Parent.EmitEventAsync(e.Name, e.Value, true, false, cancellationToken).ConfigureAwait(false);
+            }
+
+            // Post bubble
+            if (!handled)
+            {
+                handled = await this.OnPostBubbleEvent(dc, e, cancellationToken).ConfigureAwait(false);
+            }
+
+            return handled;
+        }
+
+        /// <summary>
+        /// Called before an event is bubbled to its parent.
+        /// </summary>
+        /// <remarks>
+        /// This is a good place to perform interception of an event as returning `true` will prevent
+        /// any further bubbling of the event to the dialogs parents and will also prevent any child
+        /// dialogs from performing their default processing.
+        /// </remarks>
+        /// <param name="dc">The dialog context for the current turn of conversation.</param>
+        /// <param name="e">The event being raised.</param>
+        /// <returns> Whether the event is handled by the current dialog and further processing should stop.</returns>
+        protected virtual async Task<bool> OnPreBubbleEvent(DialogContext dc, DialogEvent e, CancellationToken cancellationToken)
+        {
+            return false;
+        }
+
+        /// <summary>
+        /// Called after an event was bubbled to all parents and wasn't handled.
+        /// </summary>
+        /// <remarks>
+        /// This is a good place to perform default processing logic for an event. Returning `true` will
+        /// prevent any processing of the event by child dialogs.
+        /// </remarks>
+        /// <param name="dc">The dialog context for the current turn of conversation.</param>
+        /// <param name="e">The event being raised.</param>
+        /// <returns> Whether the event is handled by the current dialog and further processing should stop.</returns>
+        protected virtual async Task<bool> OnPostBubbleEvent(DialogContext dc, DialogEvent e, CancellationToken cancellationToken)
+        {
+            return false;
+        }
+
+        protected virtual string OnComputeId()
+        {
+            return $"{this.GetType().Name}[{this.BindingPath()}]";
+        }
+
+        protected virtual string BindingPath()
+        {
+            const string valueKey = "value";
+
+            if (InputBindings.ContainsKey(valueKey))
+            {
+                return InputBindings[valueKey];
+            }
+            else if (!string.IsNullOrEmpty(OutputBinding))
+            {
+                return OutputBinding;
+            }
+
+            return string.Empty;
+        }
+
+        protected void RegisterSourceLocation(string path, int lineNumber)
+        {
+            if (!string.IsNullOrEmpty(path))
+            {
+                DebugSupport.SourceRegistry.Add(this, new Source.Range()
+                {
+                    Path = path,
+                    Start = new Source.Point() { LineIndex = lineNumber, CharIndex = 0 },
+                    After = new Source.Point() { LineIndex = lineNumber + 1, CharIndex = 0 },
+                });
+            }
+        }
+    }
+}