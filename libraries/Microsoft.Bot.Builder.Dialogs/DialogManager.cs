--- conflicted
+++ resolved
@@ -317,14 +317,9 @@
                 turnResult = await dc.BeginDialogAsync(_rootDialogId, cancellationToken: cancellationToken).ConfigureAwait(false);
             }
 
-<<<<<<< HEAD
-            // Send end of conversation if it is completed or cancelled.
-            if (turnResult.Status == DialogTurnStatus.Complete || turnResult.Status == DialogTurnStatus.Cancelled)
-=======
             await SendStateSnapshotTraceAsync(dc, "Skill State", cancellationToken).ConfigureAwait(false);
 
             if (ShouldSendEndOfConversationToParent(turnContext, turnResult))
->>>>>>> a218e5f2
             {
                 var endMessageText = $"Dialog {_rootDialogId} has **completed**. Sending EndOfConversation.";
                 await turnContext.TraceActivityAsync($"{GetType().Name}.OnTurnAsync()", label: $"{endMessageText}", value: turnResult.Result, cancellationToken: cancellationToken).ConfigureAwait(false);
