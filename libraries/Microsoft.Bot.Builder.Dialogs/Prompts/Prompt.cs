--- conflicted
+++ resolved
@@ -1,398 +1,328 @@
-﻿// Copyright (c) Microsoft Corporation. All rights reserved.
-// Licensed under the MIT License.
-
-using System;
-using System.Collections.Generic;
-using System.Linq;
-using System.Dynamic;
-using System.Threading;
-using System.Threading.Tasks;
-using Microsoft.Bot.Builder.Dialogs.Choices;
-using Microsoft.Bot.Schema;
-using Newtonsoft.Json;
-using static Microsoft.Bot.Builder.Dialogs.DialogContext;
-
-namespace Microsoft.Bot.Builder.Dialogs
-{
-    /// <summary>
-    /// Defines the core behavior of prompt dialogs.
-    /// </summary>
-    /// <typeparam name="T">The type of value the prompt returns.</typeparam>
-    /// <remarks>When the prompt ends, it should return a <typeparamref name="T"/> object that
-    /// represents the value that was prompted for.
-    /// Use <see cref="DialogSet.Add(Dialog)"/> or <see cref="ComponentDialog.AddDialog(Dialog)"/>
-    /// to add a prompt to a dialog set or component dialog, respectively.
-    /// Use <see cref="DialogContext.PromptAsync(string, PromptOptions, CancellationToken)"/> or
-    /// <see cref="DialogContext.BeginDialogAsync(string, object, CancellationToken)"/> to start the prompt.
-    /// If you start a prompt from a <see cref="WaterfallStep"/> in a <see cref="WaterfallDialog"/>,
-    /// then the prompt result will be available in the next step of the waterfall.
-    /// </remarks>
-    public abstract class Prompt<T> : Dialog
-    {
-        internal const string AttemptCountKey = "AttemptCount";
-
-        private const string PersistedOptions = "options";
-        private const string PersistedState = "state";
-<<<<<<< HEAD
-
-        protected PromptValidator<T> _validator = null;
-
-        /// <summary>
-        /// Property which is bidirectional property for input and output.  Example: user.age will be passed in, and user.age will be set when the dialog completes
-        /// </summary>
-        public string Property
-        {
-            get
-            {
-                return OutputBinding;
-            }
-
-            set
-            {
-                InputBindings[DialogContextState.DIALOG_VALUE] = value;
-                OutputBinding = value;
-            }
-        }
-
-        public Prompt(string dialogId = null, PromptValidator<T> validator = null)
-=======
-        private readonly PromptValidator<T> _validator;
-
-        /// <summary>
-        /// Initializes a new instance of the <see cref="Prompt{T}"/> class.
-        /// Called from constructors in derived classes to initialize the <see cref="Prompt{T}"/> class.
-        /// </summary>
-        /// <param name="dialogId">The ID to assign to this prompt.</param>
-        /// <param name="validator">Optional, a <see cref="PromptValidator{T}"/> that contains additional,
-        /// custom validation for this prompt.</param>
-        /// <remarks>The value of <paramref name="dialogId"/> must be unique within the
-        /// <see cref="DialogSet"/> or <see cref="ComponentDialog"/> to which the prompt is added.</remarks>
-        public Prompt(string dialogId, PromptValidator<T> validator = null)
->>>>>>> 71a95281
-            : base(dialogId)
-        {
-            _validator = validator;
-        }
-
-        /// <summary>
-        /// Called when a prompt dialog is pushed onto the dialog stack and is being activated.
-        /// </summary>
-        /// <param name="dc">The dialog context for the current turn of the conversation.</param>
-        /// <param name="options">Optional, additional information to pass to the prompt being started.</param>
-        /// <param name="cancellationToken">A cancellation token that can be used by other objects
-        /// or threads to receive notice of cancellation.</param>
-        /// <returns>A <see cref="Task"/> representing the asynchronous operation.</returns>
-        /// <remarks>If the task is successful, the result indicates whether the prompt is still
-        /// active after the turn has been processed by the prompt.</remarks>
-        public override async Task<DialogTurnResult> BeginDialogAsync(DialogContext dc, object options, CancellationToken cancellationToken = default(CancellationToken))
-        {
-            if (dc == null)
-            {
-                throw new ArgumentNullException(nameof(dc));
-            }
-
-            var promptOptions = (PromptOptions)options;
-
-            // Ensure prompts have input hint set
-            if (promptOptions.Prompt != null && string.IsNullOrEmpty(promptOptions.Prompt.InputHint))
-            {
-                promptOptions.Prompt.InputHint = InputHints.ExpectingInput;
-            }
-
-            if (promptOptions.RetryPrompt != null && string.IsNullOrEmpty(promptOptions.RetryPrompt.InputHint))
-            {
-                promptOptions.RetryPrompt.InputHint = InputHints.ExpectingInput;
-            }
-
-            // Initialize prompt state
-<<<<<<< HEAD
-            var state = dc.DialogState;
-            state[PersistedOptions] = promptOptions;
-            state[PersistedState] = new Dictionary<string, object>();
-=======
-            var state = dc.ActiveDialog.State;
-            state[PersistedOptions] = opt;
-            state[PersistedState] = new Dictionary<string, object>
-            {
-                { AttemptCountKey, 0 },
-            };
->>>>>>> 71a95281
-
-            if (!string.IsNullOrEmpty(Property))
-            {
-                var tokens = dc.State.Query(Property);
-                if (tokens.Any())
-                {
-                    if (dc.State.TryGetValue<T>(Property, out var value))
-                    {
-                        // if we have the value and it's valid, then EndDialog with the value
-                        if (_validator != null)
-                        {
-                            var promptContext = new PromptValidatorContext<T>(dc.Context, new PromptRecognizerResult<T>() { Succeeded = true, Value = value }, state, promptOptions);
-                            var isValid = await _validator(promptContext, cancellationToken).ConfigureAwait(false);
-                            if (isValid)
-                            {
-                                return await dc.EndDialogAsync(value).ConfigureAwait(false);
-                            }
-                        }
-                        else
-                        {
-                            // no validator, so it's valid
-                            return await dc.EndDialogAsync(value).ConfigureAwait(false);
-                        }
-                    }
-                }
-            }
-
-            // Send initial prompt
-            await OnPromptAsync(dc.Context, (IDictionary<string, object>)state[PersistedState], (PromptOptions)state[PersistedOptions], false, cancellationToken).ConfigureAwait(false);
-<<<<<<< HEAD
-
-            return Dialog.EndOfTurn;
-=======
-            return EndOfTurn;
->>>>>>> 71a95281
-        }
-
-        /// <summary>
-        /// Called when a prompt dialog is the active dialog and the user replied with a new activity.
-        /// </summary>
-        /// <param name="dc">The dialog context for the current turn of conversation.</param>
-        /// <param name="cancellationToken">A cancellation token that can be used by other objects
-        /// or threads to receive notice of cancellation.</param>
-        /// <returns>A <see cref="Task"/> representing the asynchronous operation.</returns>
-        /// <remarks>If the task is successful, the result indicates whether the dialog is still
-        /// active after the turn has been processed by the dialog.
-        /// <para>The prompt generally continues to receive the user's replies until it accepts the
-        /// user's reply as valid input for the prompt.</para></remarks>
-        public override async Task<DialogTurnResult> ContinueDialogAsync(DialogContext dc, CancellationToken cancellationToken = default(CancellationToken))
-        {
-            // Don't do anything for non-message activities
-            if (dc.Context.Activity.Type != ActivityTypes.Message)
-            {
-                return Dialog.EndOfTurn;
-            }
-
-            // Are we being continued after an interruption?
-            // The stepCount will be 1 or more if we're running in the context of an AdaptiveDialog
-            // and we're coming back from an interruption.
-            var stepCount = dc.State.GetValue<int>("turn.stepCount", 0);
-
-            if (stepCount > 0)
-            {
-<<<<<<< HEAD
-                // Reprompt and then end
-                await this.RepromptDialogAsync(dc.Context, dc.ActiveDialog, cancellationToken).ConfigureAwait(false);
-                return Dialog.EndOfTurn;
-=======
-                return EndOfTurn;
->>>>>>> 71a95281
-            }
-
-            // Perform base recognition
-            var state = dc.DialogState;
-            var recognized = await this.OnRecognizeAsync(dc.Context, (IDictionary<string, object>)state[PersistedState], (PromptOptions)state[PersistedOptions]).ConfigureAwait(false);
-
-            // Increment attempt count
-            // Convert.ToInt32 For issue https://github.com/Microsoft/botbuilder-dotnet/issues/1859
-            state[AttemptCountKey] = Convert.ToInt32(state[AttemptCountKey]) + 1;
-
-            // Validate the return value
-            bool isValid = false;
-            if (this._validator != null)
-            {
-                isValid = await this._validator(new PromptValidatorContext<T>(dc.Context, recognized, (IDictionary<string, object>)state[PersistedState], (PromptOptions)state[PersistedOptions]), cancellationToken).ConfigureAwait(false);
-            }
-            else if (recognized.Succeeded)
-            {
-                isValid = true;
-            }
-
-            // Return recognized value or re-prompt
-            if (isValid)
-            {
-<<<<<<< HEAD
-                return await dc.EndDialogAsync(recognized.Value, cancellationToken: cancellationToken).ConfigureAwait(false);
-            }
-            else
-            {
-                if (!dc.Context.Responded)
-                {
-                    await this.OnPromptAsync(dc.Context, (IDictionary<string, object>)state[PersistedState], (PromptOptions)state[PersistedOptions], true).ConfigureAwait(false);
-                }
-=======
-                return await dc.EndDialogAsync(recognized.Value, cancellationToken).ConfigureAwait(false);
-            }
->>>>>>> 71a95281
-
-            if (!dc.Context.Responded)
-            {
-                await OnPromptAsync(dc.Context, state, options, true, cancellationToken).ConfigureAwait(false);
-            }
-
-            return EndOfTurn;
-        }
-
-        /// <summary>
-        /// Called when a prompt dialog resumes being the active dialog on the dialog stack, such as
-        /// when the previous active dialog on the stack completes.
-        /// </summary>
-        /// <param name="dc">The dialog context for the current turn of the conversation.</param>
-        /// <param name="reason">An enumeration values that indicates why the dialog resumed.</param>
-        /// <param name="result">Optional, value returned from the previous dialog on the stack.
-        /// The type of the value returned is dependent on the previous dialog.</param>
-        /// <param name="cancellationToken">A cancellation token that can be used by other objects
-        /// or threads to receive notice of cancellation.</param>
-        /// <returns>A <see cref="Task"/> representing the asynchronous operation.</returns>
-        /// <remarks>If the task is successful, the result indicates whether the dialog is still
-        /// active after the turn has been processed by the dialog.</remarks>
-        public override async Task<DialogTurnResult> ResumeDialogAsync(DialogContext dc, DialogReason reason, object result = null, CancellationToken cancellationToken = default(CancellationToken))
-        {
-            if (result is CancellationToken)
-            {
-                throw new ArgumentException($"{nameof(result)} cannot be a cancellation token");
-            }
-
-            // Prompts are typically leaf nodes on the stack but the dev is free to push other dialogs
-            // on top of the stack which will result in the prompt receiving an unexpected call to
-            // dialogResume() when the pushed on dialog ends.
-            // To avoid the prompt prematurely ending we need to implement this method and
-            // simply re-prompt the user.
-            await RepromptDialogAsync(dc.Context, dc.ActiveDialog, cancellationToken).ConfigureAwait(false);
-            return EndOfTurn;
-        }
-
-        /// <summary>
-        /// Called when a prompt dialog has been requested to re-prompt the user for input.
-        /// </summary>
-        /// <param name="turnContext">Context for the current turn of conversation with the user.</param>
-        /// <param name="instance">The instance of the dialog on the stack.</param>
-        /// <param name="cancellationToken">A cancellation token that can be used by other objects
-        /// or threads to receive notice of cancellation.</param>
-        /// <returns>A <see cref="Task"/> representing the asynchronous operation.</returns>
-        public override async Task RepromptDialogAsync(ITurnContext turnContext, DialogInstance instance, CancellationToken cancellationToken = default(CancellationToken))
-        {
-            var state = (IDictionary<string, object>)instance.State[PersistedState];
-            var options = (PromptOptions)instance.State[PersistedOptions];
-<<<<<<< HEAD
-            await OnPromptAsync(turnContext, state, options, isRetry: true).ConfigureAwait(false);
-        }
-
-        protected override async Task<bool> OnPreBubbleEvent(DialogContext dc, DialogEvent e, CancellationToken cancellationToken)
-        {
-            if (e.Name == DialogEvents.ActivityReceived && dc.Context.Activity.Type == ActivityTypes.Message)
-            {
-                // Perform base recognition
-                var state = dc.DialogState;
-                var recognized = await this.OnRecognizeAsync(dc.Context, (IDictionary<string, object>)state[PersistedState], (PromptOptions)state[PersistedOptions]).ConfigureAwait(false);
-                return recognized.Succeeded;
-            }
-
-            return false;
-=======
-            await OnPromptAsync(turnContext, state, options, false, cancellationToken).ConfigureAwait(false);
->>>>>>> 71a95281
-        }
-
-        /// <summary>
-        /// When overridden in a derived class, prompts the user for input.
-        /// </summary>
-        /// <param name="turnContext">Context for the current turn of conversation with the user.</param>
-        /// <param name="state">Contains state for the current instance of the prompt on the dialog stack.</param>
-        /// <param name="options">A prompt options object constructed from the options initially provided
-        /// in the call to <see cref="DialogContext.PromptAsync(string, PromptOptions, CancellationToken)"/>.</param>
-        /// <param name="isRetry">true if this is the first time this prompt dialog instance
-        /// on the stack is prompting the user for input; otherwise, false.</param>
-        /// <param name="cancellationToken">A cancellation token that can be used by other objects
-        /// or threads to receive notice of cancellation.</param>
-        /// <returns>A <see cref="Task"/> representing the asynchronous operation.</returns>
-        protected abstract Task OnPromptAsync(ITurnContext turnContext, IDictionary<string, object> state, PromptOptions options, bool isRetry, CancellationToken cancellationToken = default(CancellationToken));
-
-        /// <summary>
-        /// When overridden in a derived class, attempts to recognize the user's input.
-        /// </summary>
-        /// <param name="turnContext">Context for the current turn of conversation with the user.</param>
-        /// <param name="state">Contains state for the current instance of the prompt on the dialog stack.</param>
-        /// <param name="options">A prompt options object constructed from the options initially provided
-        /// in the call to <see cref="DialogContext.PromptAsync(string, PromptOptions, CancellationToken)"/>.</param>
-        /// <param name="cancellationToken">A cancellation token that can be used by other objects
-        /// or threads to receive notice of cancellation.</param>
-        /// <returns>A <see cref="Task"/> representing the asynchronous operation.</returns>
-        /// <remarks>If the task is successful, the result describes the result of the recognition attempt.</remarks>
-        protected abstract Task<PromptRecognizerResult<T>> OnRecognizeAsync(ITurnContext turnContext, IDictionary<string, object> state, PromptOptions options, CancellationToken cancellationToken = default(CancellationToken));
-
-        /// <summary>
-        /// When overridden in a derived class, appends choices to the activity when the user is prompted for input.
-        /// </summary>
-        /// <param name="prompt">The activity to append the choices to.</param>
-        /// <param name="channelId">The ID of the user's channel.</param>
-        /// <param name="choices">The choices to append.</param>
-        /// <param name="style">Indicates how the choices should be presented to the user.</param>
-        /// <param name="options">The formatting options to use when presenting the choices.</param>
-        /// <param name="cancellationToken">A cancellation token that can be used by other objects
-        /// or threads to receive notice of cancellation.</param>
-        /// <returns>A <see cref="Task"/> representing the asynchronous operation.</returns>
-        /// <remarks>If the task is successful, the result contains the updated activity.</remarks>
-        protected IMessageActivity AppendChoices(IMessageActivity prompt, string channelId, IList<Choice> choices, ListStyle style, ChoiceFactoryOptions options = null, CancellationToken cancellationToken = default(CancellationToken))
-        {
-            // Get base prompt text (if any)
-            var text = prompt != null && !string.IsNullOrEmpty(prompt.Text) ? prompt.Text : string.Empty;
-
-            // Create temporary msg
-            IMessageActivity msg;
-            switch (style)
-            {
-                case ListStyle.Inline:
-                    msg = ChoiceFactory.Inline(choices, text, null, options);
-                    break;
-
-                case ListStyle.List:
-                    msg = ChoiceFactory.List(choices, text, null, options);
-                    break;
-
-                case ListStyle.SuggestedAction:
-                    msg = ChoiceFactory.SuggestedAction(choices, text);
-                    break;
-
-                case ListStyle.HeroCard:
-                    msg = ChoiceFactory.HeroCard(choices, text);
-                    break;
-
-                case ListStyle.None:
-                    msg = Activity.CreateMessageActivity();
-                    msg.Text = text;
-                    break;
-
-                default:
-                    msg = ChoiceFactory.ForChannel(channelId, choices, text, null, options);
-                    break;
-            }
-
-            // Update prompt with text, actions and attachments
-            if (prompt != null)
-            {
-                // clone the prompt the set in the options (note ActivityEx has Properties so this is the safest mechanism)
-                prompt = JsonConvert.DeserializeObject<Activity>(JsonConvert.SerializeObject(prompt));
-
-                prompt.Text = msg.Text;
-
-                if (msg.SuggestedActions?.Actions != null && msg.SuggestedActions.Actions.Count > 0)
-                {
-                    prompt.SuggestedActions = msg.SuggestedActions;
-                }
-
-                if (msg.Attachments != null && msg.Attachments.Any())
-                {
-                    prompt.Attachments = msg.Attachments;
-                }
-
-                return prompt;
-            }
-            else
-            {
-                msg.InputHint = InputHints.ExpectingInput;
-                return msg;
-            }
-        }
-    }
-}
+﻿// Copyright (c) Microsoft Corporation. All rights reserved.
+// Licensed under the MIT License.
+
+using System;
+using System.Collections.Generic;
+using System.Linq;
+using System.Threading;
+using System.Threading.Tasks;
+using Microsoft.Bot.Builder.Dialogs.Choices;
+using Microsoft.Bot.Schema;
+using Newtonsoft.Json;
+using static Microsoft.Bot.Builder.Dialogs.DialogContext;
+
+namespace Microsoft.Bot.Builder.Dialogs
+{
+    /// <summary>
+    /// Defines the core behavior of prompt dialogs.
+    /// </summary>
+    /// <typeparam name="T">The type of value the prompt returns.</typeparam>
+    /// <remarks>When the prompt ends, it should return a <typeparamref name="T"/> object that
+    /// represents the value that was prompted for.
+    /// Use <see cref="DialogSet.Add(Dialog)"/> or <see cref="ComponentDialog.AddDialog(Dialog)"/>
+    /// to add a prompt to a dialog set or component dialog, respectively.
+    /// Use <see cref="DialogContext.PromptAsync(string, PromptOptions, CancellationToken)"/> or
+    /// <see cref="DialogContext.BeginDialogAsync(string, object, CancellationToken)"/> to start the prompt.
+    /// If you start a prompt from a <see cref="WaterfallStep"/> in a <see cref="WaterfallDialog"/>,
+    /// then the prompt result will be available in the next step of the waterfall.
+    /// </remarks>
+    public abstract class Prompt<T> : Dialog
+    {
+        internal const string AttemptCountKey = "AttemptCount";
+
+        private const string PersistedOptions = "options";
+        private const string PersistedState = "state";
+        private readonly PromptValidator<T> _validator;
+
+        /// <summary>
+        /// Initializes a new instance of the <see cref="Prompt{T}"/> class.
+        /// Called from constructors in derived classes to initialize the <see cref="Prompt{T}"/> class.
+        /// </summary>
+        /// <param name="dialogId">The ID to assign to this prompt.</param>
+        /// <param name="validator">Optional, a <see cref="PromptValidator{T}"/> that contains additional,
+        /// custom validation for this prompt.</param>
+        /// <remarks>The value of <paramref name="dialogId"/> must be unique within the
+        /// <see cref="DialogSet"/> or <see cref="ComponentDialog"/> to which the prompt is added.</remarks>
+        public Prompt(string dialogId, PromptValidator<T> validator = null)
+            : base(dialogId)
+        {
+            if (string.IsNullOrWhiteSpace(dialogId))
+            {
+                throw new ArgumentNullException(nameof(dialogId));
+            }
+
+            _validator = validator;
+        }
+
+        /// <summary>
+        /// Called when a prompt dialog is pushed onto the dialog stack and is being activated.
+        /// </summary>
+        /// <param name="dc">The dialog context for the current turn of the conversation.</param>
+        /// <param name="options">Optional, additional information to pass to the prompt being started.</param>
+        /// <param name="cancellationToken">A cancellation token that can be used by other objects
+        /// or threads to receive notice of cancellation.</param>
+        /// <returns>A <see cref="Task"/> representing the asynchronous operation.</returns>
+        /// <remarks>If the task is successful, the result indicates whether the prompt is still
+        /// active after the turn has been processed by the prompt.</remarks>
+        public override async Task<DialogTurnResult> BeginDialogAsync(DialogContext dc, object options, CancellationToken cancellationToken = default(CancellationToken))
+        {
+            if (dc == null)
+            {
+                throw new ArgumentNullException(nameof(dc));
+            }
+
+            if (options is CancellationToken)
+            {
+                throw new ArgumentException($"{nameof(options)} cannot be a cancellation token");
+            }
+
+            if (!(options is PromptOptions))
+            {
+                throw new ArgumentOutOfRangeException(nameof(options), "Prompt options are required for Prompt dialogs");
+            }
+
+            // Ensure prompts have input hint set
+            var opt = (PromptOptions)options;
+            if (opt.Prompt != null && string.IsNullOrEmpty(opt.Prompt.InputHint))
+            {
+                opt.Prompt.InputHint = InputHints.ExpectingInput;
+            }
+
+            if (opt.RetryPrompt != null && string.IsNullOrEmpty(opt.RetryPrompt.InputHint))
+            {
+                opt.RetryPrompt.InputHint = InputHints.ExpectingInput;
+            }
+
+            // Initialize prompt state
+            var state = dc.ActiveDialog.State;
+            state[PersistedOptions] = opt;
+            state[PersistedState] = new Dictionary<string, object>
+            {
+                { AttemptCountKey, 0 },
+            };
+
+            // Send initial prompt
+            await OnPromptAsync(dc.Context, (IDictionary<string, object>)state[PersistedState], (PromptOptions)state[PersistedOptions], false, cancellationToken).ConfigureAwait(false);
+            return EndOfTurn;
+        }
+
+        /// <summary>
+        /// Called when a prompt dialog is the active dialog and the user replied with a new activity.
+        /// </summary>
+        /// <param name="dc">The dialog context for the current turn of conversation.</param>
+        /// <param name="cancellationToken">A cancellation token that can be used by other objects
+        /// or threads to receive notice of cancellation.</param>
+        /// <returns>A <see cref="Task"/> representing the asynchronous operation.</returns>
+        /// <remarks>If the task is successful, the result indicates whether the dialog is still
+        /// active after the turn has been processed by the dialog.
+        /// <para>The prompt generally continues to receive the user's replies until it accepts the
+        /// user's reply as valid input for the prompt.</para></remarks>
+        public override async Task<DialogTurnResult> ContinueDialogAsync(DialogContext dc, CancellationToken cancellationToken = default(CancellationToken))
+        {
+            if (dc == null)
+            {
+                throw new ArgumentNullException(nameof(dc));
+            }
+
+            // Don't do anything for non-message activities
+            if (dc.Context.Activity.Type != ActivityTypes.Message)
+            {
+                return EndOfTurn;
+            }
+
+            // Perform base recognition
+            var instance = dc.ActiveDialog;
+            var state = (IDictionary<string, object>)instance.State[PersistedState];
+            var options = (PromptOptions)instance.State[PersistedOptions];
+            var recognized = await OnRecognizeAsync(dc.Context, state, options, cancellationToken).ConfigureAwait(false);
+
+            // Increment attempt count
+            // Convert.ToInt32 For issue https://github.com/Microsoft/botbuilder-dotnet/issues/1859
+            state[AttemptCountKey] = Convert.ToInt32(state[AttemptCountKey]) + 1;
+
+            // Validate the return value
+            var isValid = false;
+            if (_validator != null)
+            {
+                var promptContext = new PromptValidatorContext<T>(dc.Context, recognized, state, options);
+                isValid = await _validator(promptContext, cancellationToken).ConfigureAwait(false);
+            }
+            else if (recognized.Succeeded)
+            {
+                isValid = true;
+            }
+
+            // Return recognized value or re-prompt
+            if (isValid)
+            {
+                return await dc.EndDialogAsync(recognized.Value, cancellationToken).ConfigureAwait(false);
+            }
+
+            if (!dc.Context.Responded)
+            {
+                await OnPromptAsync(dc.Context, state, options, true, cancellationToken).ConfigureAwait(false);
+            }
+
+            return EndOfTurn;
+        }
+
+        /// <summary>
+        /// Called when a prompt dialog resumes being the active dialog on the dialog stack, such as
+        /// when the previous active dialog on the stack completes.
+        /// </summary>
+        /// <param name="dc">The dialog context for the current turn of the conversation.</param>
+        /// <param name="reason">An enumeration values that indicates why the dialog resumed.</param>
+        /// <param name="result">Optional, value returned from the previous dialog on the stack.
+        /// The type of the value returned is dependent on the previous dialog.</param>
+        /// <param name="cancellationToken">A cancellation token that can be used by other objects
+        /// or threads to receive notice of cancellation.</param>
+        /// <returns>A <see cref="Task"/> representing the asynchronous operation.</returns>
+        /// <remarks>If the task is successful, the result indicates whether the dialog is still
+        /// active after the turn has been processed by the dialog.</remarks>
+        public override async Task<DialogTurnResult> ResumeDialogAsync(DialogContext dc, DialogReason reason, object result = null, CancellationToken cancellationToken = default(CancellationToken))
+        {
+
+            if (result is CancellationToken)
+            {
+                throw new ArgumentException($"{nameof(result)} cannot be a cancellation token");
+            }
+
+            // Prompts are typically leaf nodes on the stack but the dev is free to push other dialogs
+            // on top of the stack which will result in the prompt receiving an unexpected call to
+            // dialogResume() when the pushed on dialog ends.
+            // To avoid the prompt prematurely ending we need to implement this method and
+            // simply re-prompt the user.
+            await RepromptDialogAsync(dc.Context, dc.ActiveDialog, cancellationToken).ConfigureAwait(false);
+            return EndOfTurn;
+        }
+
+        /// <summary>
+        /// Called when a prompt dialog has been requested to re-prompt the user for input.
+        /// </summary>
+        /// <param name="turnContext">Context for the current turn of conversation with the user.</param>
+        /// <param name="instance">The instance of the dialog on the stack.</param>
+        /// <param name="cancellationToken">A cancellation token that can be used by other objects
+        /// or threads to receive notice of cancellation.</param>
+        /// <returns>A <see cref="Task"/> representing the asynchronous operation.</returns>
+        public override async Task RepromptDialogAsync(ITurnContext turnContext, DialogInstance instance, CancellationToken cancellationToken = default(CancellationToken))
+        {
+            var state = (IDictionary<string, object>)instance.State[PersistedState];
+            var options = (PromptOptions)instance.State[PersistedOptions];
+            await OnPromptAsync(turnContext, state, options, false, cancellationToken).ConfigureAwait(false);
+        }
+
+        protected override async Task<bool> OnPreBubbleEvent(DialogContext dc, DialogEvent e, CancellationToken cancellationToken)
+        {
+            if (e.Name == DialogEvents.ActivityReceived && dc.Context.Activity.Type == ActivityTypes.Message)
+            {
+                // Perform base recognition
+                var state = dc.DialogState;
+                var recognized = await this.OnRecognizeAsync(dc.Context, (IDictionary<string, object>)state[PersistedState], (PromptOptions)state[PersistedOptions]).ConfigureAwait(false);
+                return recognized.Succeeded;
+            }
+
+            return false;
+        }
+
+        /// <summary>
+        /// When overridden in a derived class, prompts the user for input.
+        /// </summary>
+        /// <param name="turnContext">Context for the current turn of conversation with the user.</param>
+        /// <param name="state">Contains state for the current instance of the prompt on the dialog stack.</param>
+        /// <param name="options">A prompt options object constructed from the options initially provided
+        /// in the call to <see cref="DialogContext.PromptAsync(string, PromptOptions, CancellationToken)"/>.</param>
+        /// <param name="isRetry">true if this is the first time this prompt dialog instance
+        /// on the stack is prompting the user for input; otherwise, false.</param>
+        /// <param name="cancellationToken">A cancellation token that can be used by other objects
+        /// or threads to receive notice of cancellation.</param>
+        /// <returns>A <see cref="Task"/> representing the asynchronous operation.</returns>
+        protected abstract Task OnPromptAsync(ITurnContext turnContext, IDictionary<string, object> state, PromptOptions options, bool isRetry, CancellationToken cancellationToken = default(CancellationToken));
+
+        /// <summary>
+        /// When overridden in a derived class, attempts to recognize the user's input.
+        /// </summary>
+        /// <param name="turnContext">Context for the current turn of conversation with the user.</param>
+        /// <param name="state">Contains state for the current instance of the prompt on the dialog stack.</param>
+        /// <param name="options">A prompt options object constructed from the options initially provided
+        /// in the call to <see cref="DialogContext.PromptAsync(string, PromptOptions, CancellationToken)"/>.</param>
+        /// <param name="cancellationToken">A cancellation token that can be used by other objects
+        /// or threads to receive notice of cancellation.</param>
+        /// <returns>A <see cref="Task"/> representing the asynchronous operation.</returns>
+        /// <remarks>If the task is successful, the result describes the result of the recognition attempt.</remarks>
+        protected abstract Task<PromptRecognizerResult<T>> OnRecognizeAsync(ITurnContext turnContext, IDictionary<string, object> state, PromptOptions options, CancellationToken cancellationToken = default(CancellationToken));
+
+        /// <summary>
+        /// When overridden in a derived class, appends choices to the activity when the user is prompted for input.
+        /// </summary>
+        /// <param name="prompt">The activity to append the choices to.</param>
+        /// <param name="channelId">The ID of the user's channel.</param>
+        /// <param name="choices">The choices to append.</param>
+        /// <param name="style">Indicates how the choices should be presented to the user.</param>
+        /// <param name="options">The formatting options to use when presenting the choices.</param>
+        /// <param name="cancellationToken">A cancellation token that can be used by other objects
+        /// or threads to receive notice of cancellation.</param>
+        /// <returns>A <see cref="Task"/> representing the asynchronous operation.</returns>
+        /// <remarks>If the task is successful, the result contains the updated activity.</remarks>
+        protected IMessageActivity AppendChoices(IMessageActivity prompt, string channelId, IList<Choice> choices, ListStyle style, ChoiceFactoryOptions options = null, CancellationToken cancellationToken = default(CancellationToken))
+        {
+            // Get base prompt text (if any)
+            var text = prompt != null && !string.IsNullOrEmpty(prompt.Text) ? prompt.Text : string.Empty;
+
+            // Create temporary msg
+            IMessageActivity msg;
+            switch (style)
+            {
+                case ListStyle.Inline:
+                    msg = ChoiceFactory.Inline(choices, text, null, options);
+                    break;
+
+                case ListStyle.List:
+                    msg = ChoiceFactory.List(choices, text, null, options);
+                    break;
+
+                case ListStyle.SuggestedAction:
+                    msg = ChoiceFactory.SuggestedAction(choices, text);
+                    break;
+
+                case ListStyle.HeroCard:
+                    msg = ChoiceFactory.HeroCard(choices, text);
+                    break;
+
+                case ListStyle.None:
+                    msg = Activity.CreateMessageActivity();
+                    msg.Text = text;
+                    break;
+
+                default:
+                    msg = ChoiceFactory.ForChannel(channelId, choices, text, null, options);
+                    break;
+            }
+
+            // Update prompt with text, actions and attachments
+            if (prompt != null)
+            {
+                // clone the prompt the set in the options (note ActivityEx has Properties so this is the safest mechanism)
+                prompt = JsonConvert.DeserializeObject<Activity>(JsonConvert.SerializeObject(prompt));
+
+                prompt.Text = msg.Text;
+
+                if (msg.SuggestedActions?.Actions != null && msg.SuggestedActions.Actions.Count > 0)
+                {
+                    prompt.SuggestedActions = msg.SuggestedActions;
+                }
+
+                if (msg.Attachments != null && msg.Attachments.Any())
+                {
+                    prompt.Attachments = msg.Attachments;
+                }
+
+                return prompt;
+            }
+            else
+            {
+                msg.InputHint = InputHints.ExpectingInput;
+                return msg;
+            }
+        }
+    }
+}