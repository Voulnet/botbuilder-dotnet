﻿// Copyright (c) Microsoft Corporation. All rights reserved.
// Licensed under the MIT License.

using System;
using System.Runtime.CompilerServices;
using System.Threading;
using System.Threading.Tasks;
using Microsoft.Bot.Schema;
using Microsoft.Cognitive.LUIS;

[assembly: InternalsVisibleTo("Microsoft.Bot.Builder.LUIS.Tests")]
namespace Microsoft.Bot.Builder.LUIS
{
    /// <summary>
    /// A Middleware for running the Luis recognizer
    /// This could eventually be generalized and moved to the core Bot Builder library
    /// in order to support multiple recognizers
    /// </summary>
    public class LuisRecognizerMiddleware : IMiddleware
    {
        public const string LuisRecognizerResultKey = "LuisRecognizerResult";
        public const string LuisTraceEventName = "https://www.luis.ai/schemas/trace";
        public const string Obfuscated = "****";
        private readonly ILuisRecognizer _luisRecognizer;
        private readonly ILuisModel _luisModel;
        private readonly ILuisOptions _luisOptions;

        public LuisRecognizerMiddleware(ILuisModel luisModel, ILuisRecognizerOptions luisRecognizerOptions = null, ILuisOptions luisOptions = null)
        {
            _luisModel = luisModel ?? throw new ArgumentNullException(nameof(luisModel));
            _luisOptions = luisOptions;
            _luisRecognizer = new LuisRecognizer(luisModel, luisRecognizerOptions, luisOptions);
        }

        public async Task OnProcessRequest(ITurnContext context, MiddlewareSet.NextDelegate next)
        {
            BotAssert.ContextNotNull(context);

            if (context.Activity.Type == ActivityTypes.Message)
            {
                var utterance = context.Activity.AsMessageActivity().Text;
                var result = await _luisRecognizer.CallAndRecognize(utterance, CancellationToken.None).ConfigureAwait(false);
                context.Services.Add(LuisRecognizerResultKey, result.recognizerResult);

                var traceActivity = Activity.CreateEventActivity();
                traceActivity.Name = LuisTraceEventName;
                traceActivity.Value = new LuisTraceInfo
                {
                    RecognizerResult = result.recognizerResult,
                    LuisModel = RemoveSensitiveData(_luisModel),
                    LuisOptions = _luisOptions,
                    LuisResult = result.luisResult
                };
                await context.SendActivity(traceActivity).ConfigureAwait(false);
            }
            await next().ConfigureAwait(false);
        }

<<<<<<< HEAD
=======
        internal static ILuisModel RemoveSensitiveData(ILuisModel luisModel)
        {
            return new LuisModel(luisModel.ModelID, Obfuscated, luisModel.UriBase, luisModel.ApiVersion);
        }
>>>>>>> 46fcb65e
    }
}<|MERGE_RESOLUTION|>--- conflicted
+++ resolved
@@ -1,4 +1,4 @@
-﻿// Copyright (c) Microsoft Corporation. All rights reserved.
+// Copyright (c) Microsoft Corporation. All rights reserved.
 // Licensed under the MIT License.
 
 using System;
@@ -56,12 +56,9 @@
             await next().ConfigureAwait(false);
         }
 
-<<<<<<< HEAD
-=======
         internal static ILuisModel RemoveSensitiveData(ILuisModel luisModel)
         {
             return new LuisModel(luisModel.ModelID, Obfuscated, luisModel.UriBase, luisModel.ApiVersion);
         }
->>>>>>> 46fcb65e
     }
 }