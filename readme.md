# [Botkit](https://botkit.ai) - Building Blocks for Building Bots

[![npm](https://img.shields.io/npm/v/botkit.svg)](https://www.npmjs.com/package/botkit)
[![David](https://img.shields.io/david/howdyai/botkit.svg)](https://david-dm.org/howdyai/botkit)
[![npm](https://img.shields.io/npm/l/botkit.svg)](https://spdx.org/licenses/MIT)
[![bitHound Overall Score](https://www.bithound.io/github/howdyai/botkit/badges/score.svg)](https://www.bithound.io/github/howdyai/botkit)

**Botkit is the leading developer tool for building chat bots, apps and custom integrations for major messaging platforms.**

Botkit offers everything you need to design, build and operate an app:

* Easy-to-extend starter kits
* Fully-featured SDK with support for all major platforms
* Content management and design tools (with [Botkit Studio](https://studio.botkit.ai))
* Built-in analytics and CRM tools (with [Botkit Studio](https://studio.botkit.ai))
* [Tons of plugins and middlewares](docs/readme-middlewares.md)

Plus, Botkit works with all the NLP services (like Microsoft LUIS and IBM Watson), can use any type of database you want, and runs on almost any hosting platform.

# Install Botkit

<<<<<<< HEAD
* [Slack](docs/readme-slack.md)
* [Cisco Spark](docs/readme-ciscospark.md)
* [Cisco Jabber](docs/readme-ciscojabber.md)
* [Microsoft Teams](docs/readme-teams.md)
* [Facebook Messenger and Facebook @Workplace](docs/readme-facebook.md)
* [Twilio SMS Messaging](docs/readme-twiliosms.md)
* [Twilio IP Messaging](docs/readme-twilioipm.md)
* [Microsoft Bot Framework](docs/readme-botframework.md)
* Yours? [info@howdy.ai](mailto:info@howdy.ai)
=======
Botkit is a Node.js module, and works with Node and npm.
>>>>>>> 7963cedd

### **Botkit Studio**

Botkit Studio is a dashboard and IDE designed to super-charge Botkit. It includes a web-based interface for building and managing dialog, an activity console, third party integrations, and advanced analytics tools like customer segmenting, conversion funnels, and user retention metrics.

Sign up for a free Botkit Studio account, and it will guide you through the process to create, configure and deploy your Botkit app!

**[![Sign up for Botkit Studio](docs/studio.png)](https://studio.botkit.ai/signup?code=readme)**


### **Remix on Glitch**

Want to dive right in? [Remix one of our starter kits on Glitch](https://glitch.com/botkit). You'll start with a fully functioning app that you can edit and run from the browser!

 [![Remix on Glitch](docs/glitch.png)](https://glitch.com/botkit)


### **Command Line Interface**

The best way to get started locally with Botkit is by installing our command line tool, and using it to create a new Botkit project. This will install and configure a starter kit for you!

<<<<<<< HEAD
> ### [Cisco Jabber Bot Starter Kit](https://github.com/howdyai/botkit-starter-ciscojabber)
> Build a bot inside Cisco Jabber's collaboration and messaging platform. 

> ### [Microsoft Teams Bot Starter Kit](https://github.com/howdyai/botkit-starter-teams)
> Connect your bot to Microsoft Teams, and it can do things like no other bot, like create tabs, compose extensions, and other deep integrations into the messaging UI.
> #### [![Remix on Glitch](docs/glitch.png)](https://glitch.com/~botkit-teams)
=======
```
npm install -g botkit
botkit new
```
>>>>>>> 7963cedd

### **Start from Scratch**

You can also add Botkit into an existing Node application.

First, add it to your project:

```
npm install --save botkit
```

Then, add Botkit to your application code:

```
var Botkit = require('botkit');

var controller = Botkit.slackbot(configuration);

controller.hears('hello','direct_message', function(bot, message) {
    bot.reply(message,'Hello yourself!');
});
```

[Review the documentation](docs/readme.md) to learn how to configure Botkit's controller to work with the messaging platform of your choice.

# Build Your Bot

The goal of Botkit is to make it easier and more fun to build software that talks and works like a robot! Building a bot should feel cool, and not too technically complicated.

Botkit handles all the nitty gritty details like
API calls, session management and authentication,
allowing you to focus on building COOL FEATURES for your
bot using middleware and event handlers.

The toolkit is designed to provide meaningful building blocks for creating conversational user interfaces - with functions like `hears()`, `ask()`, and `reply()` that do what they say they do.

### Hearing Keywords

Most bots do their thing by listening for keywords, phrases or patterns in messages from users. Botkit has a special event handler called `hears()` that makes it easy to configure your bot to listen for this type of trigger.

```
controller.hears(['string','pattern .*',new RegExp('.*','i')],'message_received,other_event',function(bot, message) {

  // do something!
  bot.reply(message, 'I heard a message.')

});
```

[Read more about hearing things &rsaquo;](docs/readme.md#matching-patterns-and-keywords-with-hears)

### Responding to Events

Bots can respond to non-verbal events as well, like when a new user joins a channel, a file gets uploaded, or a button gets clicked. These events are handled using an event handling pattern that should look familiar. Most events in Botkit can be replied to like normal messages.

```
controller.on('channel_join', function(bot, message) {

  bot.reply(message,'Welcome to the channel!');

});
```

[See a full list of events and more information about handling them &rsaquo;](docs/readme.md#responding-to-events)

### Middleware

In addition to taking direct action in response to a certain message or type of event, Botkit can also take passive action on messages as they move through the application using middlewares. Middleware functions work by changing messages, adding new fields, firing alternate events, and modifying or overriding the behavior of Botkit's core features.

Middleware can be used to adjust how Botkit receives, processes, and sends messages. [Here is a list of available middleware endpoints](docs/readme-pipeline.md).

```
// Log every message recieved
controller.middleware.receive.use(function(bot, message, next) {

  // log it
  console.log('RECEIVED: ', message);

  // modify the message
  message.logged = true;

  // continue processing the message
  next();

});

// Log every message sent
controller.middleware.send.use(function(bot, message, next) {

  // log it
  console.log('SENT: ', message);

  // modify the message
  message.logged = true;

  // continue processing the message
  next();

});
```

# Full Documentation

* [Get Started](docs/readme.md)
* [Botkit Studio API](docs/readme-studio.md)
* [Function index](docs/readme.md#developing-with-botkit)
* [Extending Botkit with Plugins and Middleware](docs/middleware.md)
  * [Message Pipeline](docs/readme-pipeline.md)
  * [List of current plugins](docs/readme-middlewares.md)
* [Storing Information](docs/storage.md)
* [Logging](docs/logging.md)
* Platforms
  * [Slack](docs/readme-slack.md)
  * [Cisco Spark](docs/readme-ciscospark.md)
  * [Cisco Jabber](docs/readme-ciscojabber.md)
  * [Microsoft Teams](docs/readme-teams.md)
  * [Facebook Messenger](docs/readme-facebook.md)
  * [Twilio SMS](docs/readme-twiliosms.md)
  * [Twilio IPM](docs/readme-twilioipm.md)
  * [Microsoft Bot Framework](docs/readme-botframework.md)
* Contributing to Botkit
  * [Contributing to Botkit Core](CONTRIBUTING.md)
  * [Building Middleware/plugins](docs/howto/build_middleware.md)
  * [Building platform connectors](docs/howto/build_connector.md)


# Community & Support

Join our thriving community of Botkit developers and bot enthusiasts at large.
Over 6500 members strong, [our open Slack group](https://community.botkit.ai) is
_the place_ for people interested in the art and science of making bots.
Come to ask questions, share your progress, and commune with your peers!

You can also find help from members of the Botkit team [in our dedicated Cisco Spark room](https://eurl.io/#SyNZuomKx)!

We also host a [regular meetup and annual conference called TALKABOT.](https://talkabot.ai)
Come meet and learn from other bot developers! [Full video of our 2016 event is available on Youtube.](https://www.youtube.com/playlist?list=PLD3JNfKLDs7WsEHSal2cfwG0Fex7A6aok)

# About Botkit

Botkit is a product of [Howdy.ai](https://howdy.ai).

Want to contribute? [Read the contributor guide](CONTRIBUTING.md)

Botkit is released under the [MIT Open Source license](LICENSE.md)<|MERGE_RESOLUTION|>--- conflicted
+++ resolved
@@ -18,20 +18,7 @@
 Plus, Botkit works with all the NLP services (like Microsoft LUIS and IBM Watson), can use any type of database you want, and runs on almost any hosting platform.
 
 # Install Botkit
-
-<<<<<<< HEAD
-* [Slack](docs/readme-slack.md)
-* [Cisco Spark](docs/readme-ciscospark.md)
-* [Cisco Jabber](docs/readme-ciscojabber.md)
-* [Microsoft Teams](docs/readme-teams.md)
-* [Facebook Messenger and Facebook @Workplace](docs/readme-facebook.md)
-* [Twilio SMS Messaging](docs/readme-twiliosms.md)
-* [Twilio IP Messaging](docs/readme-twilioipm.md)
-* [Microsoft Bot Framework](docs/readme-botframework.md)
-* Yours? [info@howdy.ai](mailto:info@howdy.ai)
-=======
 Botkit is a Node.js module, and works with Node and npm.
->>>>>>> 7963cedd
 
 ### **Botkit Studio**
 
@@ -53,19 +40,10 @@
 
 The best way to get started locally with Botkit is by installing our command line tool, and using it to create a new Botkit project. This will install and configure a starter kit for you!
 
-<<<<<<< HEAD
-> ### [Cisco Jabber Bot Starter Kit](https://github.com/howdyai/botkit-starter-ciscojabber)
-> Build a bot inside Cisco Jabber's collaboration and messaging platform. 
-
-> ### [Microsoft Teams Bot Starter Kit](https://github.com/howdyai/botkit-starter-teams)
-> Connect your bot to Microsoft Teams, and it can do things like no other bot, like create tabs, compose extensions, and other deep integrations into the messaging UI.
-> #### [![Remix on Glitch](docs/glitch.png)](https://glitch.com/~botkit-teams)
-=======
 ```
 npm install -g botkit
 botkit new
 ```
->>>>>>> 7963cedd
 
 ### **Start from Scratch**
 
