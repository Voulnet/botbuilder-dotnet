﻿// Copyright (c) Microsoft Corporation. All rights reserved.
// Licensed under the MIT License.

using System;
using System.Collections.Generic;
using System.IO;
using System.Net;
using System.Net.Http;
using System.Threading;
using System.Threading.Tasks;
using Microsoft.Bot.Builder.Adapters;
using Microsoft.Bot.Builder.Dialogs;
using Microsoft.Bot.Builder.Dialogs.Adaptive;
using Microsoft.Bot.Builder.Dialogs.Adaptive.Recognizers;
using Microsoft.Bot.Builder.Dialogs.Adaptive.Rules;
using Microsoft.Bot.Builder.Dialogs.Adaptive.Steps;
using Microsoft.Bot.Builder.Dialogs.Declarative;
using Microsoft.Bot.Builder.Dialogs.Declarative.Resources;
using Microsoft.Bot.Builder.Dialogs.Declarative.Types;
using Microsoft.Bot.Builder.Expressions.Parser;
using Microsoft.Bot.Configuration;
using Microsoft.Bot.Schema;
using Microsoft.Extensions.Configuration;
using Microsoft.VisualStudio.TestTools.UnitTesting;
using Moq;
using Newtonsoft.Json;
using Newtonsoft.Json.Linq;
using RichardSzalay.MockHttp;

namespace Microsoft.Bot.Builder.AI.QnA.Tests
{
    [TestClass]
    public class QnAMakerTests
    {
        private const string _knowlegeBaseId = "dummy-id";
        private const string _endpointKey = "dummy-key";
        private const string _hostname = "https://dummy-hostname.azurewebsites.net/qnamaker";

<<<<<<< HEAD
        public TestContext TestContext { get; set; }

        private TestFlow CreateFlow(AdaptiveDialog ruleDialog)
        {
            var resourceExplorer = new ResourceExplorer();
            var storage = new MemoryStorage();
            var userState = new UserState(storage);
            var conversationState = new ConversationState(storage);

            var adapter = new TestAdapter(TestAdapter.CreateConversation(TestContext.TestName));
            adapter
                .UseStorage(storage)
                .UseState(userState, conversationState)
                .UseResourceExplorer(resourceExplorer)
                .UseLanguageGeneration(resourceExplorer)
                .Use(new TranscriptLoggerMiddleware(new FileTranscriptLogger()));

            DialogManager dm = new DialogManager(ruleDialog);

            return new TestFlow(adapter, async (turnContext, cancellationToken) =>
            {
                await dm.OnTurnAsync(turnContext, cancellationToken: cancellationToken).ConfigureAwait(false);
            });
        }


        [TestMethod]
        public async Task QnAMakerDialog_Answers()
        {
            TypeFactory.Configuration = new ConfigurationBuilder().Build();
            var mockHttp = new MockHttpMessageHandler();
            mockHttp.When(HttpMethod.Post, GetRequestUrl())
                .Respond("application/json", GetResponse("QnaMaker_ReturnsAnswer.json"));

            var rootDialog = createDialog(mockHttp);

            await CreateFlow(rootDialog)
            .Send("moo")
                .AssertReply("Yippee ki-yay!")
            .Send("how do I clean the stove?")
                .AssertReply("BaseCamp: You can use a damp rag to clean around the Power Pack")
            .Send("moo")
                .AssertReply("Yippee ki-yay!")
            .StartTestAsync();
        }

        [TestMethod]
        public async Task QnAMakerDialog_NoAnswers()
        {
            TypeFactory.Configuration = new ConfigurationBuilder().Build();
            var mockHttp = new MockHttpMessageHandler();
            mockHttp.When(HttpMethod.Post, GetRequestUrl())
                .Respond("application/json", GetResponse("QnaMaker_TestThreshold.json"));

            var rootDialog = createDialog(mockHttp);

            await CreateFlow(rootDialog)
            .Send("moo")
                .AssertReply("Yippee ki-yay!")
            .Send("how do I clean the stove?")
                .AssertReply("I didn't understand that.")
            .Send("moo")
                .AssertReply("Yippee ki-yay!")
            .StartTestAsync();
        }

        private AdaptiveDialog createDialog(MockHttpMessageHandler mockHttp)
        {
            var qna = GetQnAMaker(mockHttp,
                new QnAMakerEndpoint
                {
                    KnowledgeBaseId = _knowlegeBaseId,
                    EndpointKey = _endpointKey,
                    Host = _hostname
                },
                new QnAMakerOptions
                {
                    Top = 1
                });

            var rootDialog = new AdaptiveDialog("root")
            {
                Steps = new List<IDialog>()
                {
                    new BeginDialog()
                    {
                        Dialog = new AdaptiveDialog("outer")
                        {
                            AutoEndDialog = false,
                            Recognizer = new RegexRecognizer()
                            {
                                Intents = new Dictionary<string, string>()
                                {
                                    { "CowboyIntent" , "moo" }
                                }
                            },
                            Rules = new List<IRule>()
                            {
                                new IntentRule(intent: "CowboyIntent")
                                {
                                    Steps = new List<IDialog>()
                                    {
                                        new SendActivity("Yippee ki-yay!")
                                    }
                                },
                                new UnknownIntentRule()
                                {
                                    Steps = new List<IDialog>()
                                    {
                                        new QnAMakerDialog(qnamaker:qna )
                                        {
                                            OutputBinding = "turn.LastResult"
                                        },
                                        new IfCondition()
                                        {
                                             Condition = "turn.LastResult == false",
                                             Steps =   new List<IDialog>()
                                             {
                                                 new SendActivity("I didn't understand that.")
                                             }
                                        }
                                    }
                                }
                            }
                        }
                    }
                },
                Rules = new List<IRule>()
                {
                    new EventRule()
                    {
                        Events = new List<string>() { "UnhandledUnknownIntent"},
                        Steps = new List<IDialog>()
                        {
                            new EditArray(),
                            new SendActivity("magenta")
                        }
                    }
                }
            };
            return rootDialog;
        }

=======
>>>>>>> 71a95281
        [TestMethod]
        [TestCategory("AI")]
        [TestCategory("QnAMaker")]
        public async Task QnaMaker_TraceActivity()
        {
            // Mock Qna
            var mockHttp = new MockHttpMessageHandler();
            mockHttp.When(HttpMethod.Post, GetRequestUrl())
                .Respond("application/json", GetResponse("QnaMaker_ReturnsAnswer.json"));
            var qna = GetQnAMaker(
                mockHttp,
                new QnAMakerEndpoint
                {
                    KnowledgeBaseId = _knowlegeBaseId,
                    EndpointKey = _endpointKey,
                    Host = _hostname,
                },
                new QnAMakerOptions
                {
                    Top = 1,
                });

            // Invoke flow which uses mock
            var transcriptStore = new MemoryTranscriptStore();
<<<<<<< HEAD
            TestAdapter adapter = new TestAdapter(TestAdapter.CreateConversation(TestContext.TestName))
=======
            var adapter = new TestAdapter()
>>>>>>> 71a95281
                .Use(new TranscriptLoggerMiddleware(transcriptStore));
            string conversationId = null;

            await new TestFlow(adapter, async (context, ct) =>
            {
                // Simulate Qna Lookup
                if (context?.Activity?.Text.CompareTo("how do I clean the stove?") == 0)
                {
                    var results = await qna.GetAnswersAsync(context);
                    Assert.IsNotNull(results);
                    Assert.AreEqual(results.Length, 1, "should get one result");
                    StringAssert.StartsWith(results[0].Answer, "BaseCamp: You can use a damp rag to clean around the Power Pack");
                }

                conversationId = context.Activity.Conversation.Id;
                var typingActivity = new Activity
                {
                    Type = ActivityTypes.Typing,
                    RelatesTo = context.Activity.RelatesTo,
                };
                await context.SendActivityAsync(typingActivity);
                await Task.Delay(500);
                await context.SendActivityAsync("echo:" + context.Activity.Text);
            })
                .Send("how do I clean the stove?")
                    .AssertReply((activity) => Assert.AreEqual(activity.Type, ActivityTypes.Typing))
                    .AssertReply("echo:how do I clean the stove?")
                .Send("bar")
                    .AssertReply((activity) => Assert.AreEqual(activity.Type, ActivityTypes.Typing))
                    .AssertReply("echo:bar")
                .StartTestAsync();

            // Validate Trace Activity created
            var pagedResult = await transcriptStore.GetTranscriptActivitiesAsync("test", conversationId);
            Assert.AreEqual(7, pagedResult.Items.Length);
            Assert.AreEqual("how do I clean the stove?", pagedResult.Items[0].AsMessageActivity().Text);
            Assert.IsTrue(pagedResult.Items[1].Type.CompareTo(ActivityTypes.Trace) == 0);
            var traceInfo = ((JObject)((ITraceActivity)pagedResult.Items[1]).Value).ToObject<QnAMakerTraceInfo>();
            Assert.IsNotNull(traceInfo);
            Assert.IsNotNull(pagedResult.Items[2].AsTypingActivity());
            Assert.AreEqual("echo:how do I clean the stove?", pagedResult.Items[3].AsMessageActivity().Text);
            Assert.AreEqual("bar", pagedResult.Items[4].AsMessageActivity().Text);
            Assert.IsNotNull(pagedResult.Items[5].AsTypingActivity());
            Assert.AreEqual("echo:bar", pagedResult.Items[6].AsMessageActivity().Text);
            foreach (var activity in pagedResult.Items)
            {
                Assert.IsTrue(!string.IsNullOrWhiteSpace(activity.Id));
                Assert.IsTrue(activity.Timestamp > default(DateTimeOffset));
            }
        }

        [TestMethod]
        [TestCategory("AI")]
        [TestCategory("QnAMaker")]
        [ExpectedException(typeof(ArgumentException))]
        public async Task QnaMaker_TraceActivity_EmptyText()
        {
            // Get basic Qna
            var qna = QnaReturnsAnswer();

            // No text
            var adapter = new TestAdapter(TestAdapter.CreateConversation(TestContext.TestName));
            var activity = new Activity
            {
                Type = ActivityTypes.Message,
                Text = string.Empty,
                Conversation = new ConversationAccount(),
                Recipient = new ChannelAccount(),
                From = new ChannelAccount(),
            };
            var context = new TurnContext(adapter, activity);

            var results = await qna.GetAnswersAsync(context);
        }

        [TestMethod]
        [TestCategory("AI")]
        [TestCategory("QnAMaker")]
        [ExpectedException(typeof(ArgumentException))]
        public async Task QnaMaker_TraceActivity_NullText()
        {
            // Get basic Qna
            var qna = QnaReturnsAnswer();

            // No text
            var adapter = new TestAdapter(TestAdapter.CreateConversation(TestContext.TestName));
            var activity = new Activity
            {
                Type = ActivityTypes.Message,
                Text = null,
                Conversation = new ConversationAccount(),
                Recipient = new ChannelAccount(),
                From = new ChannelAccount(),
            };
            var context = new TurnContext(adapter, activity);

            var results = await qna.GetAnswersAsync(context);
        }

        [TestMethod]
        [TestCategory("AI")]
        [TestCategory("QnAMaker")]
        [ExpectedException(typeof(ArgumentNullException))]
        public async Task QnaMaker_TraceActivity_NullContext()
        {
            // Get basic Qna
            var qna = QnaReturnsAnswer();

            var results = await qna.GetAnswersAsync(null);
        }

        [TestMethod]
        [TestCategory("AI")]
        [TestCategory("QnAMaker")]
        [ExpectedException(typeof(ArgumentException))]
        public async Task QnaMaker_TraceActivity_BadMessage()
        {
            // Get basic Qna
            var qna = QnaReturnsAnswer();

            // No text
            var adapter = new TestAdapter(TestAdapter.CreateConversation(TestContext.TestName));
            var activity = new Activity
            {
                Type = ActivityTypes.Trace,
                Text = "My Text",
                Conversation = new ConversationAccount(),
                Recipient = new ChannelAccount(),
                From = new ChannelAccount(),
            };
            var context = new TurnContext(adapter, activity);

            var results = await qna.GetAnswersAsync(context);
        }

        [TestMethod]
        [TestCategory("AI")]
        [TestCategory("QnAMaker")]
        [ExpectedException(typeof(ArgumentNullException))]
        public async Task QnaMaker_TraceActivity_NullActivity()
        {
            // Get basic Qna
            var qna = QnaReturnsAnswer();

            // No text
            var adapter = new TestAdapter(TestAdapter.CreateConversation(TestContext.TestName));
            var context = new MyTurnContext(adapter, null);

            var results = await qna.GetAnswersAsync(context);
        }

        [TestMethod]
        [TestCategory("AI")]
        [TestCategory("QnAMaker")]
        public async Task QnaMaker_ReturnsAnswer()
        {
            var mockHttp = new MockHttpMessageHandler();
            mockHttp.When(HttpMethod.Post, GetRequestUrl())
                .Respond("application/json", GetResponse("QnaMaker_ReturnsAnswer.json"));

            var qna = GetQnAMaker(
                mockHttp,
                new QnAMakerEndpoint
                {
                    KnowledgeBaseId = _knowlegeBaseId,
                    EndpointKey = _endpointKey,
                    Host = _hostname,
                },
                new QnAMakerOptions
                {
                    Top = 1,
                });

            var results = await qna.GetAnswersAsync(GetContext("how do I clean the stove?"));
            Assert.IsNotNull(results);
            Assert.AreEqual(results.Length, 1, "should get one result");
            StringAssert.StartsWith(results[0].Answer, "BaseCamp: You can use a damp rag to clean around the Power Pack");
        }

        [TestMethod]
        [TestCategory("AI")]
        [TestCategory("QnAMaker")]
        public async Task QnaMaker_LowScoreVariation()
        {
            var mockHttp = new MockHttpMessageHandler();
            mockHttp.When(HttpMethod.Post, GetRequestUrl())
                .Respond("application/json", GetResponse("QnaMaker_TopNAnswer.json"));

            var qna = GetQnAMaker(
                mockHttp,
                new QnAMakerEndpoint
                {
                    KnowledgeBaseId = _knowlegeBaseId,
                    EndpointKey = _endpointKey,
                    Host = _hostname,
                },
                new QnAMakerOptions
                {
                    Top = 5,
                });

            var results = await qna.GetAnswersAsync(GetContext("Q11"));
            Assert.IsNotNull(results);
            Assert.AreEqual(results.Length, 4, "should get four results");

            var filteredResults = qna.GetLowScoreVariation(results);
            Assert.IsNotNull(filteredResults);
            Assert.AreEqual(filteredResults.Length, 3, "should get three results");
        }

        [TestMethod]
        [TestCategory("AI")]
        [TestCategory("QnAMaker")]
        public async Task QnaMaker_CallTrain()
        {
            var mockHttp = new MockHttpMessageHandler();
            mockHttp.When(HttpMethod.Post, GetTrainRequestUrl())
                .Respond(HttpStatusCode.NoContent, "application/json", "{ }");

            var qna = GetQnAMaker(
                mockHttp,
                new QnAMakerEndpoint
                {
                    KnowledgeBaseId = _knowlegeBaseId,
                    EndpointKey = _endpointKey,
                    Host = _hostname,
                });

            var feedbackRecords = new FeedbackRecords();

            var feedback1 = new FeedbackRecord
            {
                QnaId = 1,
                UserId = "test",
                UserQuestion = "How are you?",
            };

            var feedback2 = new FeedbackRecord
            {
                QnaId = 2,
                UserId = "test",
                UserQuestion = "What up??",
            };

            feedbackRecords.Records = new FeedbackRecord[] { feedback1, feedback2 };

            await qna.CallTrainAsync(feedbackRecords);
        }

        [TestMethod]
        [TestCategory("AI")]
        [TestCategory("QnAMaker")]
        public async Task QnaMaker_ReturnsAnswer_Configuration()
        {
            var mockHttp = new MockHttpMessageHandler();
            mockHttp.When(HttpMethod.Post, GetRequestUrl())
                .Respond("application/json", GetResponse("QnaMaker_ReturnsAnswer.json"));

            var service = new QnAMakerService
            {
                KbId = _knowlegeBaseId,
                EndpointKey = _endpointKey,
                Hostname = _hostname,
            };

            var options = new QnAMakerOptions
            {
                Top = 1,
            };

            var client = new HttpClient(mockHttp);
            var qna = new QnAMaker(service, options, client);

            var results = await qna.GetAnswersAsync(GetContext("how do I clean the stove?"));
            Assert.IsNotNull(results);
            Assert.AreEqual(results.Length, 1, "should get one result");
            StringAssert.StartsWith(results[0].Answer, "BaseCamp: You can use a damp rag to clean around the Power Pack");
        }

        [TestMethod]
        [TestCategory("AI")]
        [TestCategory("QnAMaker")]
        public async Task QnaMaker_ReturnsAnswerWithFiltering()
        {
            var mockHttp = new MockHttpMessageHandler();
            mockHttp.When(HttpMethod.Post, GetRequestUrl())
                .Respond("application/json", GetResponse("QnaMaker_UsesStrictFilters_ToReturnAnswer.json"));

            var interceptHttp = new InterceptRequestHandler(mockHttp);

            var qna = GetQnAMaker(
                interceptHttp,
                new QnAMakerEndpoint
                {
                    KnowledgeBaseId = _knowlegeBaseId,
                    EndpointKey = _endpointKey,
                    Host = _hostname,
                });

            var options = new QnAMakerOptions
            {
                StrictFilters = new Metadata[]
                {
                    new Metadata() { Name = "topic", Value = "value" },
                },
                Top = 1,
            };

            var results = await qna.GetAnswersAsync(GetContext("how do I clean the stove?"), options);
            Assert.IsNotNull(results);
            Assert.AreEqual(results.Length, 1, "should get one result");
            StringAssert.StartsWith(results[0].Answer, "BaseCamp: You can use a damp rag to clean around the Power Pack");
            Assert.AreEqual("topic", results[0].Metadata[0].Name);
            Assert.AreEqual("value", results[0].Metadata[0].Value);

            // verify we are actually passing on the options
            var obj = JObject.Parse(interceptHttp.Content);
            Assert.AreEqual(1, obj["top"].Value<int>());
            Assert.AreEqual("topic", obj["strictFilters"][0]["name"].Value<string>());
            Assert.AreEqual("value", obj["strictFilters"][0]["value"].Value<string>());
        }

        [TestMethod]
        [TestCategory("AI")]
        [TestCategory("QnAMaker")]
        public async Task QnaMaker_SetScoreThresholdWhenThresholdIsZero()
        {
            var mockHttp = new MockHttpMessageHandler();
            mockHttp.When(HttpMethod.Post, GetRequestUrl())
                .Respond("application/json", GetResponse("QnaMaker_ReturnsAnswer.json"));

<<<<<<< HEAD
            var qnaWithZeroValueThreshold = GetQnAMaker(mockHttp,
=======
            var qnaWithZeroValueThreshold = GetQnAMaker(
                mockHttp,
>>>>>>> 71a95281
                new QnAMakerEndpoint
                {
                    KnowledgeBaseId = _knowlegeBaseId,
                    EndpointKey = _endpointKey,
                    Host = _hostname,
                },
                new QnAMakerOptions()
                {
                    ScoreThreshold = 0.0F,
                });

            var results = await qnaWithZeroValueThreshold
                .GetAnswersAsync(GetContext("how do I clean the stove?"), new QnAMakerOptions() { Top = 1 });

            Assert.IsNotNull(results);
            Assert.AreEqual(1, results.Length);
        }

        [TestMethod]
        [TestCategory("AI")]
        [TestCategory("QnAMaker")]
        public async Task QnaMaker_TestThreshold()
        {
            var mockHttp = new MockHttpMessageHandler();
            mockHttp.When(HttpMethod.Post, GetRequestUrl())
                .Respond("application/json", GetResponse("QnaMaker_TestThreshold.json"));

            var qna = GetQnAMaker(
                mockHttp,
                new QnAMakerEndpoint
                {
                    KnowledgeBaseId = _knowlegeBaseId,
                    EndpointKey = _endpointKey,
                    Host = _hostname,
                },
                new QnAMakerOptions
                {
                    Top = 1,
                    ScoreThreshold = 0.99F,
                });

            var results = await qna.GetAnswersAsync(GetContext("how do I clean the stove?"));
            Assert.IsNotNull(results);
            Assert.AreEqual(results.Length, 0, "should get zero result because threshold");
        }

        [TestMethod]
        [TestCategory("AI")]
        [TestCategory("QnAMaker")]
        [ExpectedException(typeof(ArgumentOutOfRangeException))]
        public void QnaMaker_Test_ScoreThresholdTooLarge_OutOfRange()
        {
            var endpoint = new QnAMakerEndpoint
            {
                KnowledgeBaseId = _knowlegeBaseId,
                EndpointKey = _endpointKey,
                Host = _hostname,
            };

            var tooLargeThreshold = new QnAMakerOptions
            {
                ScoreThreshold = 1.1F,
                Top = 1,
            };

            var qnaWithLargeThreshold = new QnAMaker(endpoint, tooLargeThreshold);
        }

        [TestMethod]
        [TestCategory("AI")]
        [TestCategory("QnAMaker")]
        [ExpectedException(typeof(ArgumentOutOfRangeException))]
        public void QnaMaker_Test_ScoreThresholdTooSmall_OutOfRange()
        {
            var endpoint = new QnAMakerEndpoint
            {
                KnowledgeBaseId = _knowlegeBaseId,
                EndpointKey = _endpointKey,
                Host = _hostname,
            };

            var tooSmallThreshold = new QnAMakerOptions
            {
                ScoreThreshold = -9000.0F,
                Top = 1,
            };

            var qnaWithSmallThreshold = new QnAMaker(endpoint, tooSmallThreshold);
        }

        [TestMethod]
        [TestCategory("AI")]
        [TestCategory("QnAMaker")]
        [ExpectedException(typeof(ArgumentOutOfRangeException))]
        public void QnaMaker_Test_Top_OutOfRange()
        {
            var qna = new QnAMaker(
                new QnAMakerEndpoint
                {
                    KnowledgeBaseId = _knowlegeBaseId,
                    EndpointKey = _endpointKey,
                    Host = _hostname,
                },
                new QnAMakerOptions
                {
                    Top = -1,
                    ScoreThreshold = 0.5F,
                });
        }

        [TestMethod]
        [TestCategory("AI")]
        [TestCategory("QnAMaker")]
        [ExpectedException(typeof(ArgumentException))]
        public void QnaMaker_Test_Endpoint_EmptyKbId()
        {
            var qnaNullEndpoint = new QnAMaker(
                new QnAMakerEndpoint()
                {
                    KnowledgeBaseId = string.Empty,
                    EndpointKey = _endpointKey,
                    Host = _hostname,
                });
        }

        [TestMethod]
        [TestCategory("AI")]
        [TestCategory("QnAMaker")]
        [ExpectedException(typeof(ArgumentException))]
        public void QnaMaker_Test_Endpoint_EmptyEndpointKey()
        {
            var qnaNullEndpoint = new QnAMaker(
                new QnAMakerEndpoint()
                {
                    KnowledgeBaseId = _knowlegeBaseId,
                    EndpointKey = string.Empty,
                    Host = _hostname,
                });
        }

        [TestMethod]
        [TestCategory("AI")]
        [TestCategory("QnAMaker")]
        [ExpectedException(typeof(ArgumentException))]
        public void QnaMaker_Test_Endpoint_EmptyHost()
        {
            var qnaNullEndpoint = new QnAMaker(
                new QnAMakerEndpoint()
                {
                    KnowledgeBaseId = _knowlegeBaseId,
                    EndpointKey = _endpointKey,
                    Host = string.Empty,
                });
        }

        [TestMethod]
        [TestCategory("AI")]
        [TestCategory("QnAMaker")]
        public async Task QnaMaker_UserAgent()
        {
            var mockHttp = new MockHttpMessageHandler();
            mockHttp.When(HttpMethod.Post, GetRequestUrl())
                .Respond("application/json", GetResponse("QnaMaker_ReturnsAnswer.json"));

            var interceptHttp = new InterceptRequestHandler(mockHttp);

            var qna = GetQnAMaker(
                interceptHttp,
                new QnAMakerEndpoint
                {
                    KnowledgeBaseId = _knowlegeBaseId,
                    EndpointKey = _endpointKey,
                    Host = _hostname,
                },
                new QnAMakerOptions
                {
                    Top = 1,
                });

            var results = await qna.GetAnswersAsync(GetContext("how do I clean the stove?"));

            Assert.IsNotNull(results);
            Assert.AreEqual(results.Length, 1, "should get one result");
            StringAssert.StartsWith(results[0].Answer, "BaseCamp: You can use a damp rag to clean around the Power Pack");

            // Verify that we added the bot.builder package details.
            Assert.IsTrue(interceptHttp.UserAgent.Contains("Microsoft.Bot.Builder.AI.QnA/4"));
        }

        [TestMethod]
        [TestCategory("AI")]
        [TestCategory("QnAMaker")]
<<<<<<< HEAD
        [ExpectedException(typeof(NotSupportedException))]
        public async Task QnaMaker_V2LegacyEndpoint_ConvertsToHaveIdPropertyInResult()
        {
            var mockHttp = new MockHttpMessageHandler();
            mockHttp.When(HttpMethod.Post, GetV2LegacyRequestUrl())
                .Respond("application/json", GetResponse("QnaMaker_LegacyEndpointAnswer.json"));

            var v2LegacyEndpoint = new QnAMakerEndpoint
            {
                KnowledgeBaseId = _knowlegeBaseId,
                EndpointKey = _endpointKey,
                Host = $"{_hostname}/v2.0"
            };

            var v2Qna = GetQnAMaker(mockHttp, v2LegacyEndpoint);

            var v2legacyResult = await v2Qna.GetAnswersAsync(GetContext("How do I be the best?"));

            Assert.IsNotNull(v2legacyResult);
            Assert.IsTrue(v2legacyResult[0]?.Id != null);
        }

        [TestMethod]
        [TestCategory("AI")]
        [TestCategory("QnAMaker")]
        public async Task QnaMaker_V3LegacyEndpoint_ConvertsToHaveIdPropertyInResult()
        {
            var mockHttp = new MockHttpMessageHandler();
            mockHttp.When(HttpMethod.Post, GetV3LegacyRequestUrl())
                .Respond("application/json", GetResponse("QnaMaker_LegacyEndpointAnswer.json"));

            var v3LegacyEndpoint = new QnAMakerEndpoint
            {
                KnowledgeBaseId = _knowlegeBaseId,
                EndpointKey = _endpointKey,
                Host = $"{_hostname}/v3.0"
            };

            var v3Qna = GetQnAMaker(mockHttp, v3LegacyEndpoint);

            var v3legacyResult = await v3Qna.GetAnswersAsync(GetContext("How do I be the best?"));

            Assert.IsNotNull(v3legacyResult);
            Assert.IsTrue(v3legacyResult[0]?.Id != null);
        }

        [TestMethod]
        [TestCategory("AI")]
        [TestCategory("QnAMaker")]
=======
>>>>>>> 71a95281
        public async Task QnaMaker_ReturnsAnswerWithMetadataBoost()
        {
            var mockHttp = new MockHttpMessageHandler();
            mockHttp.When(HttpMethod.Post, GetRequestUrl())
                .Respond("application/json", GetResponse("QnaMaker_ReturnsAnswersWithMetadataBoost.json"));

            var interceptHttp = new InterceptRequestHandler(mockHttp);

            var qna = GetQnAMaker(
                interceptHttp,
                new QnAMakerEndpoint
                {
                    KnowledgeBaseId = _knowlegeBaseId,
                    EndpointKey = _endpointKey,
                    Host = _hostname,
                });

            var options = new QnAMakerOptions
            {
                MetadataBoost = new Metadata[]
                {
                    new Metadata() { Name = "artist", Value = "drake" },
                },
                Top = 1,
            };

            var results = await qna.GetAnswersAsync(GetContext("who loves me?"), options);

            Assert.IsNotNull(results);
            Assert.AreEqual(results.Length, 1, "should get one result");
            StringAssert.StartsWith(results[0].Answer, "Kiki");
        }

        [TestMethod]
        [TestCategory("AI")]
        [TestCategory("QnAMaker")]
        public async Task QnaMaker_TestThresholdInQueryOption()
        {
            var mockHttp = new MockHttpMessageHandler();
            mockHttp.When(HttpMethod.Post, GetRequestUrl())
                .Respond("application/json", GetResponse("QnaMaker_ReturnsAnswer_GivenScoreThresholdQueryOption.json"));

            var interceptHttp = new InterceptRequestHandler(mockHttp);

            var qna = GetQnAMaker(
                interceptHttp,
                new QnAMakerEndpoint()
                {
                    KnowledgeBaseId = _knowlegeBaseId,
                    EndpointKey = _endpointKey,
                    Host = _hostname,
                });

            var queryOptionsWithScoreThreshold = new QnAMakerOptions()
            {
                ScoreThreshold = 0.5F,
                Top = 2,
            };

            var result = await qna.GetAnswersAsync(
                    GetContext("What happens when you hug a porcupine?"),
<<<<<<< HEAD
                    queryOptionsWithScoreThreshold
            );
=======
                    queryOptionsWithScoreThreshold);
>>>>>>> 71a95281

            Assert.IsNotNull(result);

            var obj = JObject.Parse(interceptHttp.Content);
            Assert.AreEqual(2, obj["top"].Value<int>());
            Assert.AreEqual(0.5F, obj["scoreThreshold"].Value<float>());
        }

        [TestMethod]
        [TestCategory("AI")]
        [TestCategory("QnAMaker")]
        [ExpectedException(typeof(HttpRequestException))]
        public async Task QnaMaker_Test_UnsuccessfulResponse()
        {
            var mockHttp = new MockHttpMessageHandler();
            mockHttp.When(HttpMethod.Post, GetRequestUrl())
                .Respond(System.Net.HttpStatusCode.BadGateway);

            var qna = GetQnAMaker(
                mockHttp,
                new QnAMakerEndpoint()
                {
                    KnowledgeBaseId = _knowlegeBaseId,
                    EndpointKey = _endpointKey,
                    Host = _hostname,
                });
<<<<<<< HEAD

            var results = await qna.GetAnswersAsync(GetContext("how do I clean the stove?"));
        }

        private string GetV2LegacyRequestUrl() => $"{_hostname}/v2.0/knowledgebases/{_knowlegeBaseId}/generateanswer";
        private string GetV3LegacyRequestUrl() => $"{_hostname}/v3.0/knowledgebases/{_knowlegeBaseId}/generateanswer";
=======
>>>>>>> 71a95281

            var results = await qna.GetAnswersAsync(GetContext("how do I clean the stove?"));
        }

        [TestMethod]
        [TestCategory("AI")]
        [TestCategory("QnAMaker")]
        public async Task QnaMaker_Test_Options_Hydration()
        {
            var mockHttp = new MockHttpMessageHandler();
            mockHttp.When(HttpMethod.Post, GetRequestUrl())
                .Respond("application/json", GetResponse("QnaMaker_ReturnsAnswer.json"));

            var interceptHttp = new InterceptRequestHandler(mockHttp);

            var noFiltersOptions = new QnAMakerOptions()
            {
                Top = 30,
            };

            var qna = GetQnAMaker(
                interceptHttp,
                new QnAMakerEndpoint
                {
                    KnowledgeBaseId = _knowlegeBaseId,
                    EndpointKey = _endpointKey,
                    Host = _hostname,
                },
                noFiltersOptions);

            var oneFilteredOption = new QnAMakerOptions()
            {
                Top = 30,
                StrictFilters = new Metadata[]
                {
                    new Metadata()
                    {
                        Name = "movie",
                        Value = "disney",
                    },
                },
            };

            var twoStrictFiltersOptions = new QnAMakerOptions()
            {
                Top = 30,
                StrictFilters = new Metadata[]
                {
                    new Metadata()
                    {
                        Name = "movie",
                        Value = "disney",
                    },
                    new Metadata()
                    {
                        Name = "home",
                        Value = "floating",
                    },
                },
            };
            var allChangedRequestOptions = new QnAMakerOptions()
            {
                Top = 2000,
                ScoreThreshold = 0.42F,
                StrictFilters = new Metadata[]
                {
                    new Metadata()
                    {
                        Name = "dog",
                        Value = "samoyed",
                    },
                },
            };

            var context = GetContext("up");

            // Ensure that options from previous requests do not bleed over to the next,
            // And that the options set in the constructor are not overwritten improperly by options passed into .GetAnswersAsync()
            var noFilterResults1 = await qna.GetAnswersAsync(context, noFiltersOptions);
            var requestContent1 = JsonConvert.DeserializeObject<CapturedRequest>(interceptHttp.Content);

            var twoFiltersResults = await qna.GetAnswersAsync(context, twoStrictFiltersOptions);
            var requestContent2 = JsonConvert.DeserializeObject<CapturedRequest>(interceptHttp.Content);

            var oneFilterResults = await qna.GetAnswersAsync(context, oneFilteredOption);
            var requestContent3 = JsonConvert.DeserializeObject<CapturedRequest>(interceptHttp.Content);

            var noFilterResults2 = await qna.GetAnswersAsync(context);
            var requestContent4 = JsonConvert.DeserializeObject<CapturedRequest>(interceptHttp.Content);

            var allChangedOptionsResult = await qna.GetAnswersAsync(context, allChangedRequestOptions);
            var requestContent5 = JsonConvert.DeserializeObject<CapturedRequest>(interceptHttp.Content);

            var noOptionsResults = await qna.GetAnswersAsync(context);
            var requestContent6 = JsonConvert.DeserializeObject<CapturedRequest>(interceptHttp.Content);

            Assert.AreEqual(0, requestContent1.StrictFilters.Length);
            Assert.AreEqual(2, requestContent2.StrictFilters.Length);
            Assert.AreEqual(1, requestContent3.StrictFilters.Length);
            Assert.AreEqual(0, requestContent4.StrictFilters.Length);

            Assert.AreEqual(2000, requestContent5.Top);
            Assert.AreEqual(0.42, Math.Round(requestContent5.ScoreThreshold, 2));
            Assert.AreEqual(1, requestContent5.StrictFilters.Length);

            Assert.AreEqual(30, requestContent6.Top);
            Assert.AreEqual(0.3, Math.Round(requestContent6.ScoreThreshold, 2));
            Assert.AreEqual(0, requestContent6.StrictFilters.Length);
        }

        [TestMethod]
        [TestCategory("AI")]
        [TestCategory("QnAMaker")]
        [TestCategory("Telemetry")]
        public async Task Telemetry_NullTelemetryClient()
        {
            // Arrange
            var mockHttp = new MockHttpMessageHandler();
            mockHttp.When(HttpMethod.Post, GetRequestUrl())
                .Respond("application/json", GetResponse("QnaMaker_ReturnsAnswer.json"));

            var client = new HttpClient(mockHttp);

            var endpoint = new QnAMakerEndpoint
            {
                KnowledgeBaseId = _knowlegeBaseId,
                EndpointKey = _endpointKey,
                Host = _hostname,
            };
            var options = new QnAMakerOptions
            {
                Top = 1,
            };

            // Act (Null Telemetry client)
            //    This will default to the NullTelemetryClient which no-ops all calls.
            var qna = new QnAMaker(endpoint, options, client, null, true);
            var results = await qna.GetAnswersAsync(GetContext("how do I clean the stove?"));

            // Assert - Validate we didn't break QnA functionality.
            Assert.IsNotNull(results);
            Assert.AreEqual(results.Length, 1, "should get one result");
            StringAssert.StartsWith(results[0].Answer, "BaseCamp: You can use a damp rag to clean around the Power Pack");
            StringAssert.StartsWith(results[0].Source, "Editorial");
        }

<<<<<<< HEAD
        private TurnContext GetContext(string utterance)
        {
            var b = new TestAdapter(TestAdapter.CreateConversation(TestContext.TestName));
            var a = new Activity
=======
        [TestMethod]
        [TestCategory("AI")]
        [TestCategory("QnAMaker")]
        [TestCategory("Telemetry")]
        public async Task Telemetry_ReturnsAnswer()
        {
            // Arrange
            var mockHttp = new MockHttpMessageHandler();
            mockHttp.When(HttpMethod.Post, GetRequestUrl())
                .Respond("application/json", GetResponse("QnaMaker_ReturnsAnswer.json"));

            var client = new HttpClient(mockHttp);

            var endpoint = new QnAMakerEndpoint
>>>>>>> 71a95281
            {
                KnowledgeBaseId = _knowlegeBaseId,
                EndpointKey = _endpointKey,
                Host = _hostname,
            };
            var options = new QnAMakerOptions
            {
                Top = 1,
            };
            var telemetryClient = new Mock<IBotTelemetryClient>();

            // Act - See if we get data back in telemetry
            var qna = new QnAMaker(endpoint, options, client, telemetryClient: telemetryClient.Object, logPersonalInformation: true);
            var results = await qna.GetAnswersAsync(GetContext("how do I clean the stove?"));

            // Assert - Check Telemetry logged
            Assert.AreEqual(telemetryClient.Invocations.Count, 1);
            Assert.AreEqual(telemetryClient.Invocations[0].Arguments.Count, 3);
            Assert.AreEqual(telemetryClient.Invocations[0].Arguments[0], QnATelemetryConstants.QnaMsgEvent);
            Assert.IsTrue(((Dictionary<string, string>)telemetryClient.Invocations[0].Arguments[1]).ContainsKey("knowledgeBaseId"));
            Assert.IsTrue(((Dictionary<string, string>)telemetryClient.Invocations[0].Arguments[1]).ContainsKey("matchedQuestion"));
            Assert.IsTrue(((Dictionary<string, string>)telemetryClient.Invocations[0].Arguments[1]).ContainsKey("question"));
            Assert.IsTrue(((Dictionary<string, string>)telemetryClient.Invocations[0].Arguments[1]).ContainsKey("questionId"));
            Assert.IsTrue(((Dictionary<string, string>)telemetryClient.Invocations[0].Arguments[1]).ContainsKey("answer"));
            Assert.AreEqual(((Dictionary<string, string>)telemetryClient.Invocations[0].Arguments[1])["answer"], "BaseCamp: You can use a damp rag to clean around the Power Pack");
            Assert.IsTrue(((Dictionary<string, string>)telemetryClient.Invocations[0].Arguments[1]).ContainsKey("articleFound"));
            Assert.AreEqual(((Dictionary<string, double>)telemetryClient.Invocations[0].Arguments[2]).Count, 1);
            Assert.IsTrue(((Dictionary<string, double>)telemetryClient.Invocations[0].Arguments[2]).ContainsKey("score"));

            // Assert - Validate we didn't break QnA functionality.
            Assert.IsNotNull(results);
            Assert.AreEqual(results.Length, 1, "should get one result");
            StringAssert.StartsWith(results[0].Answer, "BaseCamp: You can use a damp rag to clean around the Power Pack");
            StringAssert.StartsWith(results[0].Source, "Editorial");
        }

        [TestMethod]
        [TestCategory("AI")]
        [TestCategory("QnAMaker")]
        [TestCategory("Telemetry")]
        public async Task Telemetry_ReturnsAnswer_WhenNoAnswerFoundInKB()
        {
            // Arrange
            var mockHttp = new MockHttpMessageHandler();
            mockHttp.When(HttpMethod.Post, GetRequestUrl())
                .Respond("application/json", GetResponse("QnaMaker_ReturnsAnswer_WhenNoAnswerFoundInKb.json"));

            var client = new HttpClient(mockHttp);

            var endpoint = new QnAMakerEndpoint
            {
                KnowledgeBaseId = _knowlegeBaseId,
                EndpointKey = _endpointKey,
                Host = _hostname,
            };
            var options = new QnAMakerOptions
            {
                Top = 1,
            };
            var telemetryClient = new Mock<IBotTelemetryClient>();

            // Act - See if we get data back in telemetry
            var qna = new QnAMaker(endpoint, options, client, telemetryClient: telemetryClient.Object, logPersonalInformation: true);
            var results = await qna.GetAnswersAsync(GetContext("what is the answer to my nonsense question?"));

            // Assert - Check Telemetry logged
            Assert.AreEqual(telemetryClient.Invocations.Count, 1);
            Assert.AreEqual(telemetryClient.Invocations[0].Arguments.Count, 3);
            Assert.AreEqual(telemetryClient.Invocations[0].Arguments[0], QnATelemetryConstants.QnaMsgEvent);
            Assert.IsTrue(((Dictionary<string, string>)telemetryClient.Invocations[0].Arguments[1]).ContainsKey("knowledgeBaseId"));
            Assert.IsTrue(((Dictionary<string, string>)telemetryClient.Invocations[0].Arguments[1]).ContainsKey("matchedQuestion"));
            Assert.AreEqual(((Dictionary<string, string>)telemetryClient.Invocations[0].Arguments[1])["matchedQuestion"], "No Qna Question matched");
            Assert.IsTrue(((Dictionary<string, string>)telemetryClient.Invocations[0].Arguments[1]).ContainsKey("question"));
            Assert.IsTrue(((Dictionary<string, string>)telemetryClient.Invocations[0].Arguments[1]).ContainsKey("questionId"));
            Assert.IsTrue(((Dictionary<string, string>)telemetryClient.Invocations[0].Arguments[1]).ContainsKey("answer"));
            Assert.AreEqual(((Dictionary<string, string>)telemetryClient.Invocations[0].Arguments[1])["answer"], "No Qna Answer matched");
            Assert.IsTrue(((Dictionary<string, string>)telemetryClient.Invocations[0].Arguments[1]).ContainsKey("articleFound"));
            Assert.AreEqual(((Dictionary<string, double>)telemetryClient.Invocations[0].Arguments[2]).Count, 0);

            // Assert - Validate we didn't break QnA functionality.
            Assert.IsNotNull(results);
            Assert.AreEqual(0, results.Length);
        }

        [TestMethod]
        [TestCategory("AI")]
        [TestCategory("QnAMaker")]
        [TestCategory("Telemetry")]
        public async Task Telemetry_PII()
        {
            // Arrange
            var mockHttp = new MockHttpMessageHandler();
            mockHttp.When(HttpMethod.Post, GetRequestUrl())
                .Respond("application/json", GetResponse("QnaMaker_ReturnsAnswer.json"));

            var client = new HttpClient(mockHttp);

            var endpoint = new QnAMakerEndpoint
            {
                KnowledgeBaseId = _knowlegeBaseId,
                EndpointKey = _endpointKey,
                Host = _hostname,
            };
            var options = new QnAMakerOptions
            {
                Top = 1,
            };
            var telemetryClient = new Mock<IBotTelemetryClient>();

            // Act
            var qna = new QnAMaker(endpoint, options, client, telemetryClient.Object, false);
            var results = await qna.GetAnswersAsync(GetContext("how do I clean the stove?"));

            // Assert - Validate PII properties not logged.
            Assert.AreEqual(telemetryClient.Invocations.Count, 1);
            Assert.AreEqual(telemetryClient.Invocations[0].Arguments.Count, 3);
            Assert.AreEqual(telemetryClient.Invocations[0].Arguments[0], QnATelemetryConstants.QnaMsgEvent);
            Assert.IsTrue(((Dictionary<string, string>)telemetryClient.Invocations[0].Arguments[1]).ContainsKey("knowledgeBaseId"));
            Assert.IsTrue(((Dictionary<string, string>)telemetryClient.Invocations[0].Arguments[1]).ContainsKey("matchedQuestion"));
            Assert.IsFalse(((Dictionary<string, string>)telemetryClient.Invocations[0].Arguments[1]).ContainsKey("question"));
            Assert.IsTrue(((Dictionary<string, string>)telemetryClient.Invocations[0].Arguments[1]).ContainsKey("questionId"));
            Assert.IsTrue(((Dictionary<string, string>)telemetryClient.Invocations[0].Arguments[1]).ContainsKey("answer"));
            Assert.AreEqual(((Dictionary<string, string>)telemetryClient.Invocations[0].Arguments[1])["answer"], "BaseCamp: You can use a damp rag to clean around the Power Pack");
            Assert.IsTrue(((Dictionary<string, string>)telemetryClient.Invocations[0].Arguments[1]).ContainsKey("articleFound"));
            Assert.AreEqual(((Dictionary<string, double>)telemetryClient.Invocations[0].Arguments[2]).Count, 1);
            Assert.IsTrue(((Dictionary<string, double>)telemetryClient.Invocations[0].Arguments[2]).ContainsKey("score"));

            // Assert - Validate we didn't break QnA functionality.
            Assert.IsNotNull(results);
            Assert.AreEqual(results.Length, 1, "should get one result");
            StringAssert.StartsWith(results[0].Answer, "BaseCamp: You can use a damp rag to clean around the Power Pack");
            StringAssert.StartsWith(results[0].Source, "Editorial");
        }

        [TestMethod]
        [TestCategory("AI")]
        [TestCategory("QnAMaker")]
        [TestCategory("Telemetry")]
        public async Task Telemetry_Override()
        {
            // Arrange
            var mockHttp = new MockHttpMessageHandler();
            mockHttp.When(HttpMethod.Post, GetRequestUrl())
                .Respond("application/json", GetResponse("QnaMaker_ReturnsAnswer.json"));

            var client = new HttpClient(mockHttp);

            var endpoint = new QnAMakerEndpoint
            {
                KnowledgeBaseId = _knowlegeBaseId,
                EndpointKey = _endpointKey,
                Host = _hostname,
            };
            var options = new QnAMakerOptions
            {
                Top = 1,
            };
            var telemetryClient = new Mock<IBotTelemetryClient>();

            // Act - Override the QnaMaker object to log custom stuff and honor parms passed in.
            var telemetryProperties = new Dictionary<string, string>
            {
                { "Id", "MyID" },
            };
            var qna = new OverrideTelemetry(endpoint, options, client, telemetryClient.Object, false);
            var results = await qna.GetAnswersAsync(GetContext("how do I clean the stove?"), null, telemetryProperties);

            // Assert
            Assert.AreEqual(telemetryClient.Invocations.Count, 2);
            Assert.AreEqual(telemetryClient.Invocations[0].Arguments.Count, 3);
            Assert.AreEqual(telemetryClient.Invocations[0].Arguments[0], QnATelemetryConstants.QnaMsgEvent);
            Assert.IsTrue(((Dictionary<string, string>)telemetryClient.Invocations[0].Arguments[1]).Count == 2);
            Assert.IsTrue(((Dictionary<string, string>)telemetryClient.Invocations[0].Arguments[1]).ContainsKey("MyImportantProperty"));
            Assert.AreEqual(((Dictionary<string, string>)telemetryClient.Invocations[0].Arguments[1])["MyImportantProperty"], "myImportantValue");
            Assert.IsTrue(((Dictionary<string, string>)telemetryClient.Invocations[0].Arguments[1]).ContainsKey("Id"));
            Assert.AreEqual(((Dictionary<string, string>)telemetryClient.Invocations[0].Arguments[1])["Id"], "MyID");

            Assert.AreEqual(telemetryClient.Invocations[1].Arguments[0], "MySecondEvent");
            Assert.IsTrue(((Dictionary<string, string>)telemetryClient.Invocations[1].Arguments[1]).ContainsKey("MyImportantProperty2"));
            Assert.AreEqual(((Dictionary<string, string>)telemetryClient.Invocations[1].Arguments[1])["MyImportantProperty2"], "myImportantValue2");

            // Validate we didn't break QnA functionality.
            Assert.IsNotNull(results);
            Assert.AreEqual(results.Length, 1, "should get one result");
            StringAssert.StartsWith(results[0].Answer, "BaseCamp: You can use a damp rag to clean around the Power Pack");
            StringAssert.StartsWith(results[0].Source, "Editorial");
        }

        [TestMethod]
        [TestCategory("AI")]
        [TestCategory("QnAMaker")]
        [TestCategory("Telemetry")]
        public async Task Telemetry_AdditionalPropsMetrics()
        {
            // Arrange
            var mockHttp = new MockHttpMessageHandler();
            mockHttp.When(HttpMethod.Post, GetRequestUrl())
                .Respond("application/json", GetResponse("QnaMaker_ReturnsAnswer.json"));

            var client = new HttpClient(mockHttp);

            var endpoint = new QnAMakerEndpoint
            {
                KnowledgeBaseId = _knowlegeBaseId,
                EndpointKey = _endpointKey,
                Host = _hostname,
            };
            var options = new QnAMakerOptions
            {
                Top = 1,
            };
            var telemetryClient = new Mock<IBotTelemetryClient>();

            // Act - Pass in properties during QnA invocation
            var qna = new QnAMaker(endpoint, options, client, telemetryClient.Object, false);
            var telemetryProperties = new Dictionary<string, string>
            {
                { "MyImportantProperty", "myImportantValue" },
            };
            var telemetryMetrics = new Dictionary<string, double>
            {
                { "MyImportantMetric", 3.14159 },
            };

            var results = await qna.GetAnswersAsync(GetContext("how do I clean the stove?"), null, telemetryProperties, telemetryMetrics);

            // Assert - added properties were added.
            Assert.AreEqual(telemetryClient.Invocations.Count, 1);
            Assert.AreEqual(telemetryClient.Invocations[0].Arguments.Count, 3);
            Assert.AreEqual(telemetryClient.Invocations[0].Arguments[0], QnATelemetryConstants.QnaMsgEvent);
            Assert.IsTrue(((Dictionary<string, string>)telemetryClient.Invocations[0].Arguments[1]).ContainsKey(QnATelemetryConstants.KnowledgeBaseIdProperty));
            Assert.IsFalse(((Dictionary<string, string>)telemetryClient.Invocations[0].Arguments[1]).ContainsKey(QnATelemetryConstants.QuestionProperty));
            Assert.IsTrue(((Dictionary<string, string>)telemetryClient.Invocations[0].Arguments[1]).ContainsKey(QnATelemetryConstants.MatchedQuestionProperty));
            Assert.IsTrue(((Dictionary<string, string>)telemetryClient.Invocations[0].Arguments[1]).ContainsKey(QnATelemetryConstants.QuestionIdProperty));
            Assert.IsTrue(((Dictionary<string, string>)telemetryClient.Invocations[0].Arguments[1]).ContainsKey(QnATelemetryConstants.AnswerProperty));
            Assert.AreEqual(((Dictionary<string, string>)telemetryClient.Invocations[0].Arguments[1])["answer"], "BaseCamp: You can use a damp rag to clean around the Power Pack");
            Assert.IsTrue(((Dictionary<string, string>)telemetryClient.Invocations[0].Arguments[1]).ContainsKey("MyImportantProperty"));
            Assert.AreEqual(((Dictionary<string, string>)telemetryClient.Invocations[0].Arguments[1])["MyImportantProperty"], "myImportantValue");

            Assert.AreEqual(((Dictionary<string, double>)telemetryClient.Invocations[0].Arguments[2]).Count, 2);
            Assert.IsTrue(((Dictionary<string, double>)telemetryClient.Invocations[0].Arguments[2]).ContainsKey("score"));
            Assert.IsTrue(((Dictionary<string, double>)telemetryClient.Invocations[0].Arguments[2]).ContainsKey("MyImportantMetric"));
            Assert.AreEqual(((Dictionary<string, double>)telemetryClient.Invocations[0].Arguments[2])["MyImportantMetric"], 3.14159);

            // Validate we didn't break QnA functionality.
            Assert.IsNotNull(results);
            Assert.AreEqual(results.Length, 1, "should get one result");
            StringAssert.StartsWith(results[0].Answer, "BaseCamp: You can use a damp rag to clean around the Power Pack");
            StringAssert.StartsWith(results[0].Source, "Editorial");
        }

        [TestMethod]
        [TestCategory("AI")]
        [TestCategory("QnAMaker")]
        [TestCategory("Telemetry")]
        public async Task Telemetry_AdditionalPropsOverride()
        {
            // Arrange
            var mockHttp = new MockHttpMessageHandler();
            mockHttp.When(HttpMethod.Post, GetRequestUrl())
                .Respond("application/json", GetResponse("QnaMaker_ReturnsAnswer.json"));

            var client = new HttpClient(mockHttp);

            var endpoint = new QnAMakerEndpoint
            {
                KnowledgeBaseId = _knowlegeBaseId,
                EndpointKey = _endpointKey,
                Host = _hostname,
            };
            var options = new QnAMakerOptions
            {
                Top = 1,
            };
            var telemetryClient = new Mock<IBotTelemetryClient>();

            // Act - Pass in properties during QnA invocation that override default properties
            //  NOTE: We are invoking this with PII turned OFF, and passing a PII property (originalQuestion).
            var qna = new QnAMaker(endpoint, options, client, telemetryClient.Object, false);
            var telemetryProperties = new Dictionary<string, string>
            {
                { "knowledgeBaseId", "myImportantValue" },
                { "originalQuestion", "myImportantValue2" },
            };
            var telemetryMetrics = new Dictionary<string, double>
            {
                { "score", 3.14159 },
            };

            var results = await qna.GetAnswersAsync(GetContext("how do I clean the stove?"), null, telemetryProperties, telemetryMetrics);

            // Assert - added properties were added.
            Assert.AreEqual(telemetryClient.Invocations.Count, 1);
            Assert.AreEqual(telemetryClient.Invocations[0].Arguments.Count, 3);
            Assert.AreEqual(telemetryClient.Invocations[0].Arguments[0], QnATelemetryConstants.QnaMsgEvent);
            Assert.IsTrue(((Dictionary<string, string>)telemetryClient.Invocations[0].Arguments[1]).ContainsKey("knowledgeBaseId"));
            Assert.AreEqual(((Dictionary<string, string>)telemetryClient.Invocations[0].Arguments[1])["knowledgeBaseId"], "myImportantValue");
            Assert.IsTrue(((Dictionary<string, string>)telemetryClient.Invocations[0].Arguments[1]).ContainsKey("matchedQuestion"));
            Assert.AreEqual(((Dictionary<string, string>)telemetryClient.Invocations[0].Arguments[1])["originalQuestion"], "myImportantValue2");
            Assert.IsFalse(((Dictionary<string, string>)telemetryClient.Invocations[0].Arguments[1]).ContainsKey("question"));
            Assert.IsTrue(((Dictionary<string, string>)telemetryClient.Invocations[0].Arguments[1]).ContainsKey("questionId"));
            Assert.IsTrue(((Dictionary<string, string>)telemetryClient.Invocations[0].Arguments[1]).ContainsKey("answer"));
            Assert.AreEqual(((Dictionary<string, string>)telemetryClient.Invocations[0].Arguments[1])["answer"], "BaseCamp: You can use a damp rag to clean around the Power Pack");
            Assert.IsFalse(((Dictionary<string, string>)telemetryClient.Invocations[0].Arguments[1]).ContainsKey("MyImportantProperty"));

            Assert.AreEqual(((Dictionary<string, double>)telemetryClient.Invocations[0].Arguments[2]).Count, 1);
            Assert.IsTrue(((Dictionary<string, double>)telemetryClient.Invocations[0].Arguments[2]).ContainsKey("score"));
            Assert.AreEqual(((Dictionary<string, double>)telemetryClient.Invocations[0].Arguments[2])["score"], 3.14159);
        }

        [TestMethod]
        [TestCategory("AI")]
        [TestCategory("QnAMaker")]
        [TestCategory("Telemetry")]
        public async Task Telemetry_FillPropsOverride()
        {
            // Arrange
            var mockHttp = new MockHttpMessageHandler();
            mockHttp.When(HttpMethod.Post, GetRequestUrl())
                .Respond("application/json", GetResponse("QnaMaker_ReturnsAnswer.json"));

            var client = new HttpClient(mockHttp);

            var endpoint = new QnAMakerEndpoint
            {
                KnowledgeBaseId = _knowlegeBaseId,
                EndpointKey = _endpointKey,
                Host = _hostname,
            };
            var options = new QnAMakerOptions
            {
                Top = 1,
            };
            var telemetryClient = new Mock<IBotTelemetryClient>();

            // Act - Pass in properties during QnA invocation that override default properties
            //       In addition Override with derivation.  This presents an interesting question of order of setting properties.
            //       If I want to override "originalQuestion" property:
            //           - Set in "Stock" schema
            //           - Set in derived QnAMaker class
            //           - Set in GetAnswersAsync
            //       Logically, the GetAnswersAync should win.  But ultimately OnQnaResultsAsync decides since it is the last
            //       code to touch the properties before logging (since it actually logs the event).
            var qna = new OverrideFillTelemetry(endpoint, options, client, telemetryClient.Object, false);
            var telemetryProperties = new Dictionary<string, string>
            {
                { "knowledgeBaseId", "myImportantValue" },
                { "matchedQuestion", "myImportantValue2" },
            };
            var telemetryMetrics = new Dictionary<string, double>
            {
                { "score", 3.14159 },
            };

            var results = await qna.GetAnswersAsync(GetContext("how do I clean the stove?"), null, telemetryProperties, telemetryMetrics);

            // Assert - added properties were added.
            Assert.AreEqual(telemetryClient.Invocations.Count, 2);
            Assert.AreEqual(telemetryClient.Invocations[0].Arguments.Count, 3);
            Assert.AreEqual(telemetryClient.Invocations[0].Arguments[0], QnATelemetryConstants.QnaMsgEvent);
            Assert.AreEqual(((Dictionary<string, string>)telemetryClient.Invocations[0].Arguments[1]).Count, 6);
            Assert.IsTrue(((Dictionary<string, string>)telemetryClient.Invocations[0].Arguments[1]).ContainsKey("knowledgeBaseId"));
            Assert.AreEqual(((Dictionary<string, string>)telemetryClient.Invocations[0].Arguments[1])["knowledgeBaseId"], "myImportantValue");
            Assert.IsTrue(((Dictionary<string, string>)telemetryClient.Invocations[0].Arguments[1]).ContainsKey("matchedQuestion"));
            Assert.AreEqual(((Dictionary<string, string>)telemetryClient.Invocations[0].Arguments[1])["matchedQuestion"], "myImportantValue2");
            Assert.IsTrue(((Dictionary<string, string>)telemetryClient.Invocations[0].Arguments[1]).ContainsKey("questionId"));
            Assert.IsTrue(((Dictionary<string, string>)telemetryClient.Invocations[0].Arguments[1]).ContainsKey("answer"));
            Assert.AreEqual(((Dictionary<string, string>)telemetryClient.Invocations[0].Arguments[1])["answer"], "BaseCamp: You can use a damp rag to clean around the Power Pack");
            Assert.IsTrue(((Dictionary<string, string>)telemetryClient.Invocations[0].Arguments[1]).ContainsKey("articleFound"));
            Assert.IsTrue(((Dictionary<string, string>)telemetryClient.Invocations[0].Arguments[1]).ContainsKey("MyImportantProperty"));
            Assert.AreEqual(((Dictionary<string, string>)telemetryClient.Invocations[0].Arguments[1])["MyImportantProperty"], "myImportantValue");

            Assert.AreEqual(((Dictionary<string, double>)telemetryClient.Invocations[0].Arguments[2]).Count, 1);
            Assert.IsTrue(((Dictionary<string, double>)telemetryClient.Invocations[0].Arguments[2]).ContainsKey("score"));
            Assert.AreEqual(((Dictionary<string, double>)telemetryClient.Invocations[0].Arguments[2])["score"], 3.14159);
        }

        private static TurnContext GetContext(string utterance)
        {
            var b = new TestAdapter();
            var a = new Activity
            {
                Type = ActivityTypes.Message,
                Text = utterance,
                Conversation = new ConversationAccount(),
                Recipient = new ChannelAccount(),
                From = new ChannelAccount(),
            };
            return new TurnContext(b, a);
        }

        private string GetRequestUrl() => $"{_hostname}/knowledgebases/{_knowlegeBaseId}/generateanswer";

        private string GetTrainRequestUrl() => $"{_hostname}/knowledgebases/{_knowlegeBaseId}/train";

        private Stream GetResponse(string fileName)
        {
            var path = Path.Combine(Environment.CurrentDirectory, "TestData", fileName);
            return File.OpenRead(path);
        }

        /// <summary>
        /// Return a stock Mocked Qna thats loaded with QnaMaker_ReturnsAnswer.json
        /// Used for tests that just require any old qna instance.
        /// </summary>
        /// <returns>
        /// QnAMaker.
        /// </returns>
        private QnAMaker QnaReturnsAnswer()
        {
            // Mock Qna
            var mockHttp = new MockHttpMessageHandler();
            mockHttp.When(HttpMethod.Post, GetRequestUrl())
                    .Respond("application/json", GetResponse("QnaMaker_ReturnsAnswer.json"));
            var qna = GetQnAMaker(
                mockHttp,
                new QnAMakerEndpoint
                {
                    KnowledgeBaseId = _knowlegeBaseId,
                    EndpointKey = _endpointKey,
                    Host = _hostname,
                },
                new QnAMakerOptions
                {
                    Top = 1,
                });
            return qna;
        }

        private QnAMaker GetQnAMaker(HttpMessageHandler messageHandler, QnAMakerEndpoint endpoint, QnAMakerOptions options = null)
        {
            var client = new HttpClient(messageHandler);
            return new QnAMaker(endpoint, options, client);
        }

        public class OverrideTelemetry : QnAMaker
        {
            public OverrideTelemetry(QnAMakerEndpoint endpoint, QnAMakerOptions options, HttpClient httpClient, IBotTelemetryClient telemetryClient, bool logPersonalInformation)
                : base(endpoint, options, httpClient, telemetryClient, logPersonalInformation)
            {
            }

            protected override Task OnQnaResultsAsync(
                                        QueryResult[] queryResults,
                                        ITurnContext turnContext,
                                        Dictionary<string, string> telemetryProperties = null,
                                        Dictionary<string, double> telemetryMetrics = null,
                                        CancellationToken cancellationToken = default(CancellationToken))
            {
                var properties = telemetryProperties ?? new Dictionary<string, string>();

                // GetAnswerAsync overrides derived class.
                properties.TryAdd("MyImportantProperty", "myImportantValue");

                // Log event
                TelemetryClient.TrackEvent(
                                QnATelemetryConstants.QnaMsgEvent,
                                properties);

                // Create second event.
                var secondEventProperties = new Dictionary<string, string>();
                secondEventProperties.Add("MyImportantProperty2", "myImportantValue2");
                TelemetryClient.TrackEvent(
                                "MySecondEvent",
                                secondEventProperties);
                return Task.CompletedTask;
            }
        }

        public class OverrideFillTelemetry : QnAMaker
        {
            public OverrideFillTelemetry(QnAMakerEndpoint endpoint, QnAMakerOptions options, HttpClient httpClient, IBotTelemetryClient telemetryClient, bool logPersonalInformation)
                : base(endpoint, options, httpClient, telemetryClient, logPersonalInformation)
            {
            }

            protected override async Task OnQnaResultsAsync(
                                        QueryResult[] queryResults,
                                        ITurnContext turnContext,
                                        Dictionary<string, string> telemetryProperties = null,
                                        Dictionary<string, double> telemetryMetrics = null,
                                        CancellationToken cancellationToken = default(CancellationToken))
            {
                var eventData = await FillQnAEventAsync(queryResults, turnContext, telemetryProperties, telemetryMetrics, cancellationToken).ConfigureAwait(false);

                // Add my property
                eventData.Properties.Add("MyImportantProperty", "myImportantValue");

                // Log QnaMessage event
                TelemetryClient.TrackEvent(
                                QnATelemetryConstants.QnaMsgEvent,
                                eventData.Properties,
                                eventData.Metrics);

                // Create second event.
                var secondEventProperties = new Dictionary<string, string>();
                secondEventProperties.Add("MyImportantProperty2", "myImportantValue2");
                TelemetryClient.TrackEvent(
                                "MySecondEvent",
                                secondEventProperties);
            }
        }

        private class CapturedRequest
        {
            public string[] Questions { get; set; }

            public int Top { get; set; }

            public Metadata[] StrictFilters { get; set; }

            public Metadata[] MetadataBoost { get; set; }

            public float ScoreThreshold { get; set; }
        }
    }
}<|MERGE_RESOLUTION|>--- conflicted
+++ resolved
@@ -36,7 +36,6 @@
         private const string _endpointKey = "dummy-key";
         private const string _hostname = "https://dummy-hostname.azurewebsites.net/qnamaker";
 
-<<<<<<< HEAD
         public TestContext TestContext { get; set; }
 
         private TestFlow CreateFlow(AdaptiveDialog ruleDialog)
@@ -180,8 +179,6 @@
             return rootDialog;
         }
 
-=======
->>>>>>> 71a95281
         [TestMethod]
         [TestCategory("AI")]
         [TestCategory("QnAMaker")]
@@ -206,11 +203,7 @@
 
             // Invoke flow which uses mock
             var transcriptStore = new MemoryTranscriptStore();
-<<<<<<< HEAD
             TestAdapter adapter = new TestAdapter(TestAdapter.CreateConversation(TestContext.TestName))
-=======
-            var adapter = new TestAdapter()
->>>>>>> 71a95281
                 .Use(new TranscriptLoggerMiddleware(transcriptStore));
             string conversationId = null;
 
@@ -542,12 +535,8 @@
             mockHttp.When(HttpMethod.Post, GetRequestUrl())
                 .Respond("application/json", GetResponse("QnaMaker_ReturnsAnswer.json"));
 
-<<<<<<< HEAD
-            var qnaWithZeroValueThreshold = GetQnAMaker(mockHttp,
-=======
             var qnaWithZeroValueThreshold = GetQnAMaker(
                 mockHttp,
->>>>>>> 71a95281
                 new QnAMakerEndpoint
                 {
                     KnowledgeBaseId = _knowlegeBaseId,
@@ -740,7 +729,6 @@
         [TestMethod]
         [TestCategory("AI")]
         [TestCategory("QnAMaker")]
-<<<<<<< HEAD
         [ExpectedException(typeof(NotSupportedException))]
         public async Task QnaMaker_V2LegacyEndpoint_ConvertsToHaveIdPropertyInResult()
         {
@@ -766,6 +754,7 @@
         [TestMethod]
         [TestCategory("AI")]
         [TestCategory("QnAMaker")]
+        [ExpectedException(typeof(NotSupportedException))]
         public async Task QnaMaker_V3LegacyEndpoint_ConvertsToHaveIdPropertyInResult()
         {
             var mockHttp = new MockHttpMessageHandler();
@@ -790,8 +779,6 @@
         [TestMethod]
         [TestCategory("AI")]
         [TestCategory("QnAMaker")]
-=======
->>>>>>> 71a95281
         public async Task QnaMaker_ReturnsAnswerWithMetadataBoost()
         {
             var mockHttp = new MockHttpMessageHandler();
@@ -853,12 +840,8 @@
 
             var result = await qna.GetAnswersAsync(
                     GetContext("What happens when you hug a porcupine?"),
-<<<<<<< HEAD
                     queryOptionsWithScoreThreshold
             );
-=======
-                    queryOptionsWithScoreThreshold);
->>>>>>> 71a95281
 
             Assert.IsNotNull(result);
 
@@ -885,15 +868,6 @@
                     EndpointKey = _endpointKey,
                     Host = _hostname,
                 });
-<<<<<<< HEAD
-
-            var results = await qna.GetAnswersAsync(GetContext("how do I clean the stove?"));
-        }
-
-        private string GetV2LegacyRequestUrl() => $"{_hostname}/v2.0/knowledgebases/{_knowlegeBaseId}/generateanswer";
-        private string GetV3LegacyRequestUrl() => $"{_hostname}/v3.0/knowledgebases/{_knowlegeBaseId}/generateanswer";
-=======
->>>>>>> 71a95281
 
             var results = await qna.GetAnswersAsync(GetContext("how do I clean the stove?"));
         }
@@ -1040,12 +1014,6 @@
             StringAssert.StartsWith(results[0].Source, "Editorial");
         }
 
-<<<<<<< HEAD
-        private TurnContext GetContext(string utterance)
-        {
-            var b = new TestAdapter(TestAdapter.CreateConversation(TestContext.TestName));
-            var a = new Activity
-=======
         [TestMethod]
         [TestCategory("AI")]
         [TestCategory("QnAMaker")]
@@ -1060,7 +1028,6 @@
             var client = new HttpClient(mockHttp);
 
             var endpoint = new QnAMakerEndpoint
->>>>>>> 71a95281
             {
                 KnowledgeBaseId = _knowlegeBaseId,
                 EndpointKey = _endpointKey,
@@ -1452,6 +1419,10 @@
             return new TurnContext(b, a);
         }
 
+        private string GetV2LegacyRequestUrl() => $"{_hostname}/v2.0/knowledgebases/{_knowlegeBaseId}/generateanswer";
+
+        private string GetV3LegacyRequestUrl() => $"{_hostname}/v3.0/knowledgebases/{_knowlegeBaseId}/generateanswer";
+
         private string GetRequestUrl() => $"{_hostname}/knowledgebases/{_knowlegeBaseId}/generateanswer";
 
         private string GetTrainRequestUrl() => $"{_hostname}/knowledgebases/{_knowlegeBaseId}/train";
