﻿using System;
using System.Collections.Generic;
using System.ComponentModel.Design.Serialization;
using System.Text;
using System.Threading.Tasks;
using Microsoft.Bot.Builder.Adapters;
using Microsoft.Bot.Builder.Dialogs.Adaptive.Recognizers;
using Microsoft.Bot.Builder.Dialogs.Adaptive.Events;
using Microsoft.Bot.Builder.Dialogs.Adaptive.Actions;
using Microsoft.Bot.Builder.Dialogs.Declarative.Resources;
using Microsoft.Bot.Builder.Dialogs.Declarative.Types;
using Microsoft.Bot.Builder.Expressions;
using Microsoft.Bot.Builder.Expressions.Parser;
using Microsoft.Bot.Builder.LanguageGeneration;
using Microsoft.Extensions.Configuration;
using Microsoft.VisualStudio.TestTools.UnitTesting;
using System.Diagnostics.Tracing;

namespace Microsoft.Bot.Builder.Dialogs.Adaptive.Tests
{
    public class Bar
    {
        public string Name { get; set; }
        public int Age { get; set; }
        public bool cool { get; set; }
    }

    public class Foo
    {
        public string Name { get; set; }

        public int Age { get; set; }

        public bool cool { get; set; }

        public Bar SubName { get; set; }
    }

    [TestClass]
    public class DialogContextStateTests
    {
        public TestContext TestContext { get; set; }

        private Foo foo = new Foo()
        {
            Name = "Tom",
            Age = 15,
            cool = true,
            SubName = new Bar()
            {
                Name = "bob",
                Age = 122,
                cool = false
            }
        };

        [TestMethod]
        public async Task DialogContextState_SimpleValues()
        {
            var dialog = new AdaptiveDialog("test");
            var dialogs = new DialogSet();
            dialogs.Add(dialog);
            var dc = new DialogContext(dialogs, new TurnContext(new TestAdapter(), new Schema.Activity()), (DialogState)new DialogState());
            await dc.BeginDialogAsync(dialog.Id);
            DialogContextState state = new DialogContextState(dc: dc,
                settings: new Dictionary<string, object>(StringComparer.InvariantCultureIgnoreCase),
                userState: new Dictionary<string, object>(StringComparer.InvariantCultureIgnoreCase),
                conversationState: new Dictionary<string, object>(StringComparer.InvariantCultureIgnoreCase),
                turnState: new Dictionary<string, object>(StringComparer.InvariantCultureIgnoreCase));


            // simple value types
            state.SetValue("UseR.nuM", 15);
            state.SetValue("uSeR.NuM", 25);
            Assert.IsTrue(state.HasValue("user.num"), "should have the value");
            Assert.AreEqual(25, state.GetValue<int>("user.num"));

            state.SetValue("UsEr.StR", "string1");
            state.SetValue("usER.STr", "string2");
            Assert.IsTrue(state.HasValue("user.str"), "should have the value");
            Assert.AreEqual("string2", state.GetValue<string>("USer.str"));

            // simple value types
            state.SetValue("ConVErsation.nuM", 15);
            state.SetValue("ConVErSation.NuM", 25);
            Assert.IsTrue(state.HasValue("conversation.num"), "should have the value");
            Assert.AreEqual(25, state.GetValue<int>("conversation.num"));

            state.SetValue("ConVErsation.StR", "string1");
            state.SetValue("CoNVerSation.STr", "string2");
            Assert.IsTrue(state.HasValue("conversation.str"), "should have the value");
            Assert.AreEqual("string2", state.GetValue<string>("conversation.str"));

            // simple value types
            state.SetValue("tUrn.nuM", 15);
            state.SetValue("turN.NuM", 25);
            Assert.IsTrue(state.HasValue("turn.num"), "should have the value");
            Assert.AreEqual(25, state.GetValue<int>("turn.num"));

            state.SetValue("tuRn.StR", "string1");
            state.SetValue("TuRn.STr", "string2");
            Assert.IsTrue(state.HasValue("turn.str"), "should have the value");
            Assert.AreEqual("string2", state.GetValue<string>("turn.str"));
        }

        [TestMethod]
        public async Task DialogContextState_ComplexValuePaths()
        {
            var dialog = new AdaptiveDialog("test");
            var dialogs = new DialogSet();
            dialogs.Add(dialog);
            var dc = new DialogContext(dialogs, new TurnContext(new TestAdapter(), new Schema.Activity()), (DialogState)new DialogState());
            await dc.BeginDialogAsync(dialog.Id);
            DialogContextState state = new DialogContextState(dc: dc,
                settings: new Dictionary<string, object>(StringComparer.InvariantCultureIgnoreCase),
                userState: new Dictionary<string, object>(StringComparer.InvariantCultureIgnoreCase),
                conversationState: new Dictionary<string, object>(StringComparer.InvariantCultureIgnoreCase),
                turnState: new Dictionary<string, object>(StringComparer.InvariantCultureIgnoreCase));


            // complex type paths
            state.SetValue("UseR.fOo", foo);
            Assert.IsTrue(state.HasValue("user.foo.SuBname.name"), "should have the value");
            state.TryGetValue<string>("user.foo.SuBname.name", out var val);
            Assert.AreEqual("bob", val);

            // complex type paths
            state.SetValue("ConVerSation.FOo", foo);
            Assert.IsTrue(state.HasValue("conversation.foo.SuBname.name"), "should have the value");
            state.TryGetValue<string>("conversation.foo.SuBname.name", out val);
            Assert.AreEqual("bob", val);

            // complex type paths
            state.SetValue("TurN.fOo", foo);
            Assert.IsTrue(state.HasValue("TuRN.foo.SuBname.name"), "should have the value");
            state.TryGetValue<string>("TuRN.foo.SuBname.name", out val);
            Assert.AreEqual("bob", val);
        }

        [TestMethod]
        public async Task DialogContextState_ComplexExpressions()
        {
            var dialog = new AdaptiveDialog("test");
            var dialogs = new DialogSet();
            dialogs.Add(dialog);
            var dc = new DialogContext(dialogs, new TurnContext(new TestAdapter(), new Schema.Activity()), (DialogState)new DialogState());
            await dc.BeginDialogAsync(dialog.Id);
            DialogContextState state = new DialogContextState(dc: dc,
                settings: new Dictionary<string, object>(StringComparer.InvariantCultureIgnoreCase),
                userState: new Dictionary<string, object>(StringComparer.InvariantCultureIgnoreCase),
                conversationState: new Dictionary<string, object>(StringComparer.InvariantCultureIgnoreCase),
                turnState: new Dictionary<string, object>(StringComparer.InvariantCultureIgnoreCase));


            // complex type paths
            state.SetValue("user.name", "joe");
            state.SetValue("conversation[user.name]", "test");
            var value = state.GetValue("conversation.joe");
            Assert.AreEqual("test", value, "complex set should set");
            value = state.GetValue("conversation[user.name]");
            Assert.AreEqual("test", value, "complex get should get");
        }

        [TestMethod]
        public async Task DialogContextState_GetValue()
        {
            var dialog = new AdaptiveDialog("test");
            var dialogs = new DialogSet();
            dialogs.Add(dialog);
            var dc = new DialogContext(dialogs, new TurnContext(new TestAdapter(), new Schema.Activity()), (DialogState)new DialogState());
            await dc.BeginDialogAsync(dialog.Id);
            DialogContextState state = new DialogContextState(dc: dc,
                settings: new Dictionary<string, object>(StringComparer.InvariantCultureIgnoreCase),
                userState: new Dictionary<string, object>(StringComparer.InvariantCultureIgnoreCase),
                conversationState: new Dictionary<string, object>(StringComparer.InvariantCultureIgnoreCase),
                turnState: new Dictionary<string, object>(StringComparer.InvariantCultureIgnoreCase));


            // complex type paths
#pragma warning disable CS0168 // The variable 'val' is declared but never used
            object val;
#pragma warning restore CS0168 // The variable 'val' is declared but never used
            string value;
            state.SetValue("user.name", "joe");
            Assert.AreEqual("joe", state.GetValue("user.name"));
            Assert.AreEqual("joe", state.GetValue<String>("user.name"));
            Assert.IsTrue(state.TryGetValue<string>("user.name", out value));
            Assert.AreEqual("joe", value);

            Assert.AreEqual("default", state.GetValue("user.xxx", "default"));
            Assert.AreEqual("default", state.GetValue<String>("user.xxx", "default"));
            Assert.IsFalse(state.TryGetValue<string>("user.xxx", out value));
            Assert.AreEqual(null, value);
        }

        [TestMethod]
        public async Task DialogContextState_ComplexTypes()
        {
            var dialog = new AdaptiveDialog("test");
            var dialogs = new DialogSet();
            dialogs.Add(dialog);
            var dc = new DialogContext(dialogs, new TurnContext(new TestAdapter(), new Schema.Activity()), (DialogState)new DialogState());
            await dc.BeginDialogAsync(dialog.Id);
            DialogContextState state = new DialogContextState(dc: dc,
                settings: new Dictionary<string, object>(StringComparer.InvariantCultureIgnoreCase),
                userState: new Dictionary<string, object>(StringComparer.InvariantCultureIgnoreCase),
                conversationState: new Dictionary<string, object>(StringComparer.InvariantCultureIgnoreCase),
                turnState: new Dictionary<string, object>(StringComparer.InvariantCultureIgnoreCase));


            // complex type paths
            state.SetValue("UseR.fOo", foo);
            Assert.IsTrue(state.HasValue("user.foo"), "should have the value");
            Assert.AreEqual(state.GetValue<Foo>("user.foo").SubName.Name, "bob");

            // complex type paths
            state.SetValue("ConVerSation.FOo", foo);
            Assert.IsTrue(state.HasValue("conversation.foo"), "should have the value");
            Assert.AreEqual(state.GetValue<Foo>("conversation.foo").SubName.Name, "bob");

            // complex type paths
            state.SetValue("TurN.fOo", foo);
            Assert.IsTrue(state.HasValue("turn.foo"), "should have the value");
            Assert.AreEqual(state.GetValue<Foo>("turn.foo").SubName.Name, "bob");
        }

        private TestFlow CreateFlow(AdaptiveDialog dialog, ConversationState convoState = null, UserState userState = null, bool sendTrace = false)
        {
            TypeFactory.Configuration = new ConfigurationBuilder().Build();
            var resourceExplorer = new ResourceExplorer();

            var adapter = new TestAdapter(TestAdapter.CreateConversation(TestContext.TestName), sendTrace)
                .Use(new RegisterClassMiddleware<ResourceExplorer>(resourceExplorer))
                .UseLanguageGeneration(resourceExplorer)
                .Use(new RegisterClassMiddleware<IStorage>(new MemoryStorage()))
                .Use(new AutoSaveStateMiddleware(userState ?? new UserState(new MemoryStorage()), convoState ?? new ConversationState(new MemoryStorage())))
                .Use(new TranscriptLoggerMiddleware(new FileTranscriptLogger()));

            var dm = new DialogManager(dialog);

            return new TestFlow((TestAdapter)adapter, async (turnContext, cancellationToken) =>
            {
                await dm.OnTurnAsync(turnContext, cancellationToken: cancellationToken).ConfigureAwait(false);
            });
        }

        [TestMethod]
        public async Task DialogContextState_TurnStateMappings()
        {
            var testDialog = new AdaptiveDialog("testDialog")
            {
                AutoEndDialog = false,
                Recognizer = new RegexRecognizer()
                {
                    Intents = new Dictionary<string, string>()
                    {
                        { "IntentNumber1", "intent1" },
                        { "NameIntent", ".*name is (?<name>.*)" }
                    }
                },
                Events = new List<IOnEvent>()
                {
                    new OnBeginDialog()
                    {
                        Actions = new List<IDialog>()
                        {
                            new SendActivity("{turn.activity.text}"),
                        }
                    },
                    new OnIntent(intent: "IntentNumber1",
                        actions:new List<IDialog>()
                        {
                            new SendActivity("{turn.activity.text}"),
                            new SendActivity("{turn.recognized.intent}"),
                            new SendActivity("{turn.recognized.score}"),
                            new SendActivity("{turn.recognized.text}"),
                            new SendActivity("{turn.recognized.intents.intentnumber1.score}"),
                        }),
                    new OnIntent(intent: "NameIntent",
                        actions:new List<IDialog>()
                        {
                            new SendActivity("{turn.recognized.entities.name}"),
                        }),
                }
            };

            await CreateFlow(testDialog)
                .Send("hi")
                    .AssertReply("hi")
                .Send("intent1")
                    .AssertReply("intent1")
                    .AssertReply("IntentNumber1")
                    .AssertReply("1")
                    .AssertReply("intent1")
                    .AssertReply("1")
                .Send("my name is joe")
                    .AssertReply("joe")
                .StartTestAsync();
        }

        [TestMethod]
        public async Task DialogContextState_DialogCommandScope()
        {
            var testDialog = new AdaptiveDialog("testDialog")
            {
                AutoEndDialog = false,
                Events = new List<IOnEvent>()
                {
                    new OnBeginDialog()
                    {

                        Actions = new List<IDialog>()
                        {
                            new SetProperty()
                            {
                                Property = "dialog.name",
                                Value = "'testDialog'"
                            },
                            new SendActivity("{dialog.name}"),
                            new IfCondition()
                            {
                                Condition= "{dialog.name} == 'testDialog'",
                                Actions = new List<IDialog>()
                                {
                                    new SendActivity("nested dialogCommand {dialog.name}")
                                }
                            }
                        }
                    }
                }
            };

            await CreateFlow(testDialog)
                    .SendConversationUpdate()
                        .AssertReply("testDialog")
                        .AssertReply("nested dialogCommand testDialog")
                    .StartTestAsync();
        }

        [TestMethod]
        public async Task DialogContextState_InputBinding()
        {
            var d2 = new AdaptiveDialog("d2")
            {
                InputBindings = new Dictionary<string, string>() { { "dialog.name", "$name" } },
                Steps = new List<IDialog>()
                            {
                                new SendActivity("nested d2 {$name}"),
                                new SetProperty() { Property = "dialog.name", Value = "'testDialogd2'" },
                                new SendActivity("nested d2 {$name}"),
                            }
            };

            var testDialog = new AdaptiveDialog("testDialog")
            {
                AutoEndDialog = false,

                Events = new List<IOnEvent>()
                {
                    new OnBeginDialog()
                    {
<<<<<<< HEAD
                        Actions = new List<IDialog>()
                        {
                            new SetProperty() { Property = "dialog.name", Value = "'testDialog'" },
                            new SendActivity("{dialog.name}"),
                            new AdaptiveDialog("d1")
                            {
                                InputBindings = new Dictionary<string, string>() { { "dialog.name", "$name" } },

                                Events = new List<IOnEvent>()
                                {
                                    new OnBeginDialog()
                                    {
                                        Actions = new List<IDialog>()
                                        {
                                            new SendActivity("nested d1 {$name}"),
                                            new SetProperty() { Property = "dialog.name", Value = "'testDialogd1'" },
                                            new SendActivity("nested d1 {$name}"),
                                        }
                                    }
                                }
                            },
                            new BeginDialog()
                            {
                                // bind dialog.name -> adaptive dialog
                                Dialog = new AdaptiveDialog("d2")
                                {
                                    InputBindings = new Dictionary<string, string>() { { "dialog.name", "$name" } },
                                    Events = new List<IOnEvent>()
                                    {
                                        new OnBeginDialog()
                                        {
                                            Actions = new List<IDialog>()
                                            {
                                                new SendActivity("nested d2 {$name}"),
                                                new SetProperty() { Property = "dialog.name", Value = "'testDialogd2'" },
                                                new SendActivity("nested d2 {$name}"),
                                            }
                                        }
                                    }
                                }
                            }
                        }
                    }
=======
                        // bind dialog.name -> adaptive dialog
                        DialogId = d2.Id
                    },
>>>>>>> c2e078f2
                }
            };
            testDialog.AddDialog(d2);

            await CreateFlow(testDialog)
                    .SendConversationUpdate()
                        .AssertReply("testDialog")
                        .AssertReply("nested d1 testDialog")
                        .AssertReply("nested d1 testDialogd1")
                        .AssertReply("nested d2 testDialog")
                        .AssertReply("nested d2 testDialogd2")
                    .StartTestAsync();
        }

        [TestMethod]
        public async Task DialogContextState_OutputBinding()
        {
            var d2 = new AdaptiveDialog("d2")
            {
                InputBindings = new Dictionary<string, string>() { { "$zzz", "dialog.name" } },
                DefaultResultProperty = "$zzz",
                // test output binding from adaptive dialog
                OutputBinding = "dialog.name",
                Steps = new List<IDialog>()
                            {
                                new SendActivity("nested begindialog {$zzz}"),
                                new SetProperty() { Property = "dialog.zzz", Value = "'newName2'" },
                                new SendActivity("nested begindialog {$zzz}"),
                            }
            };

            var d3 = new AdaptiveDialog("d3")
            {
                InputBindings = new Dictionary<string, string>() { { "$qqq", "dialog.name" } },
                DefaultResultProperty = "$qqq",
                Steps = new List<IDialog>()
                            {
                                new SendActivity("nested begindialog2 {$qqq}"),
                                new SetProperty() { Property = "dialog.qqq", Value = "'newName3'" },
                                new SendActivity("nested begindialog2 {$qqq}"),
                            }
            };

            var testDialog = new AdaptiveDialog("testDialog")
            {
                AutoEndDialog = false,
                Events = new List<IOnEvent>()
                {
<<<<<<< HEAD
                    new OnBeginDialog()
                    {
                        Actions = new List<IDialog>()
                        {
                            new SetProperty() { Property = "dialog.name", Value = "'testDialog'" },
                            new SendActivity("{dialog.name}"),
                            new AdaptiveDialog("d1")
                            {
                                InputBindings = new Dictionary<string, string>() { { "$xxx", "dialog.name" } },
                                OutputBinding = "dialog.name",
                                DefaultResultProperty = "$xxx",
                                Events = new List<IOnEvent>()
                                {
                                    new OnBeginDialog()
                                    {
                                        Actions = new List<IDialog>()
                                        {
                                            new SendActivity("nested dialogCommand {$xxx}"),
                                            new SetProperty() { Property = "dialog.xxx", Value = "'newName'" },
                                            new SendActivity("nested dialogCommand {$xxx}"),
                                        }
                                    }
                                }
                            },
                            new SendActivity("{dialog.name}"),
                            new BeginDialog()
                            {
                                Dialog = new AdaptiveDialog("d2")
                                {
                                    InputBindings = new Dictionary<string, string>() { { "$zzz", "dialog.name" } },
                                    DefaultResultProperty = "$zzz",
                                    // test output binding from adaptive dialog
                                    OutputBinding = "dialog.name",
                                    Events = new List<IOnEvent>()
                                    {
                                        new OnBeginDialog()
                                        {
                                            Actions = new List<IDialog>()
                                            {
                                                new SendActivity("nested begindialog {$zzz}"),
                                                new SetProperty() { Property = "dialog.zzz", Value = "'newName2'" },
                                                new SendActivity("nested begindialog {$zzz}"),
                                            }
                                        }
                                    }
                                }
                            },
                            new SendActivity("{dialog.name}"),
                            new BeginDialog()
                            {
                                // test output binding from beginDialog
                                OutputBinding = "dialog.name",
                                Dialog = new AdaptiveDialog("d3")
                                {
                                    InputBindings = new Dictionary<string, string>() { { "$qqq", "dialog.name" } },
                                    DefaultResultProperty = "$qqq",
                                    Events = new List<IOnEvent>()
                                    {
                                        new OnBeginDialog()
                                        {
                                            Actions = new List<IDialog>()
                                            {
                                                new SendActivity("nested begindialog2 {$qqq}"),
                                                new SetProperty() { Property = "dialog.qqq", Value = "'newName3'" },
                                                new SendActivity("nested begindialog2 {$qqq}"),
                                            }
                                        }
                                    }
                                }
                            },
                            new SendActivity("{dialog.name}"),
                        }
                    }
=======
                    new SetProperty() { Property = "dialog.name", Value = "'testDialog'" },
                    new SendActivity("{dialog.name}"),
                    new AdaptiveDialog("d1")
                    {
                        InputBindings = new Dictionary<string, string>() { { "$xxx", "dialog.name" } },
                        OutputBinding = "dialog.name",
                        DefaultResultProperty = "$xxx",
                        Steps = new List<IDialog>()
                        {
                            new SendActivity("nested dialogCommand {$xxx}"),
                            new SetProperty() { Property = "dialog.xxx", Value = "'newName'" },
                            new SendActivity("nested dialogCommand {$xxx}"),
                        }
                    },
                    new SendActivity("{dialog.name}"),
                    new BeginDialog(d2.Id),
                    new SendActivity("{dialog.name}"),
                    new BeginDialog(d3.Id)
                    {
                        // test output binding from beginDialog
                        OutputBinding = "dialog.name"
                    },
                    new SendActivity("{dialog.name}"),
>>>>>>> c2e078f2
                }
            };
            testDialog.AddDialog(d2);
            testDialog.AddDialog(d3);

            await CreateFlow(testDialog)
                    .SendConversationUpdate()
                        .AssertReply("testDialog")
                        .AssertReply("nested dialogCommand testDialog")
                        .AssertReply("nested dialogCommand newName")
                        .AssertReply("newName")
                        .AssertReply("nested begindialog newName")
                        .AssertReply("nested begindialog newName2")
                        .AssertReply("newName2")
                        .AssertReply("nested begindialog2 newName2")
                        .AssertReply("nested begindialog2 newName3")
                        .AssertReply("newName3")
                    .StartTestAsync();
        }

        [TestMethod]
        public async Task DialogContextState_CallstackScope()
        {
            var d3 = new AdaptiveDialog("d3")
            {
                Steps = new List<IDialog>()
                {
                    new SetProperty() { Property = "$zzz", Value = "'zzz'" },
                    new SetProperty() { Property = "$aaa", Value = "'d3'" },
                    new SendActivity("{$aaa}"),
                    new SendActivity("{$zzz}"),
                    new SendActivity("{$bbb}"),
                    new SendActivity("{$xyz}"),
                }
            };

            var d2 = new AdaptiveDialog("d2")
            {
                Steps = new List<IDialog>()
                {
                    new SetProperty() { Property = "$bbb", Value = "'bbb'" },
                    new SendActivity("{$aaa}"),
                    new SendActivity("{$xyz}"),
                    new SendActivity("{$bbb}"),
                    new BeginDialog(d3.Id)
                }
            };
            d2.AddDialog(d3);

            var testDialog = new AdaptiveDialog("testDialog")
            {
                AutoEndDialog = false,
                Events = new List<IOnEvent>()
                {
<<<<<<< HEAD
                    new OnBeginDialog()
                    {
                        Actions = new List<IDialog>()
                        {
                            new SetProperty() { Property = "dialog.xyz", Value = "'xyz'" },
                            new SetProperty() { Property = "$aaa", Value = "'d1'" },
                            new SendActivity("{dialog.xyz}"),
                            new SendActivity("{$xyz}"),
                            new SendActivity("{$aaa}"),
                            new BeginDialog()
                            {
                                Dialog = new AdaptiveDialog("d2")
                                {
                                    Events = new List<IOnEvent>()
                                    {
                                        new OnBeginDialog()
                                        {
                                            Actions = new List<IDialog>()
                                            {
                                                new SetProperty() { Property = "$bbb", Value = "'bbb'" },
                                                new SendActivity("{$aaa}"),
                                                new SendActivity("{$xyz}"),
                                                new SendActivity("{$bbb}"),
                                                new BeginDialog()
                                                {
                                                    Dialog = new AdaptiveDialog("d3")
                                                    {
                                                        Events = new List<IOnEvent>()
                                                        {
                                                            new OnBeginDialog()
                                                            {
                                                                Actions = new List<IDialog>()
                                                                {
                                                                    new SetProperty() { Property = "$zzz", Value = "'zzz'" },
                                                                    new SetProperty() { Property = "$aaa", Value = "'d3'" },
                                                                    new SendActivity("{$aaa}"),
                                                                    new SendActivity("{$zzz}"),
                                                                    new SendActivity("{$bbb}"),
                                                                    new SendActivity("{$xyz}"),
                                                                }
                                                            }
                                                        }
                                                    }
                                                },
                                            }
                                        }
                                    }
                                }
                            },
                        }
                    }
=======
                    new SetProperty() { Property = "dialog.xyz", Value = "'xyz'" },
                    new SetProperty() { Property = "$aaa", Value = "'d1'" },
                    new SendActivity("{dialog.xyz}"),
                    new SendActivity("{$xyz}"),
                    new SendActivity("{$aaa}"),
                    new BeginDialog(d2.Id)
>>>>>>> c2e078f2
                }
            };
            testDialog.AddDialog(d2);

            await CreateFlow(testDialog)
                    .SendConversationUpdate()
                        // d1
                        .AssertReply("xyz")
                        .AssertReply("xyz")
                        .AssertReply("d1")
                        // d2
                        .AssertReply("d1")
                        .AssertReply("xyz")
                        .AssertReply("bbb")
                        // d3
                        .AssertReply("d3")
                        .AssertReply("zzz")
                        .AssertReply("bbb")
                        .AssertReply("xyz")
                    .StartTestAsync();
        }

    }
}<|MERGE_RESOLUTION|>--- conflicted
+++ resolved
@@ -1,6 +1,5 @@
 ﻿using System;
 using System.Collections.Generic;
-using System.ComponentModel.Design.Serialization;
 using System.Text;
 using System.Threading.Tasks;
 using Microsoft.Bot.Builder.Adapters;
@@ -343,12 +342,18 @@
             var d2 = new AdaptiveDialog("d2")
             {
                 InputBindings = new Dictionary<string, string>() { { "dialog.name", "$name" } },
-                Steps = new List<IDialog>()
-                            {
-                                new SendActivity("nested d2 {$name}"),
-                                new SetProperty() { Property = "dialog.name", Value = "'testDialogd2'" },
-                                new SendActivity("nested d2 {$name}"),
-                            }
+                Events = new List<IOnEvent>()
+                                    {
+                                        new OnBeginDialog()
+                                        {
+                                            Actions = new List<IDialog>()
+                                            {
+                                                new SendActivity("nested d2 {$name}"),
+                                                new SetProperty() { Property = "dialog.name", Value = "'testDialogd2'" },
+                                                new SendActivity("nested d2 {$name}"),
+                                            }
+                                        }
+                                    }
             };
 
             var testDialog = new AdaptiveDialog("testDialog")
@@ -359,7 +364,6 @@
                 {
                     new OnBeginDialog()
                     {
-<<<<<<< HEAD
                         Actions = new List<IDialog>()
                         {
                             new SetProperty() { Property = "dialog.name", Value = "'testDialog'" },
@@ -381,35 +385,12 @@
                                     }
                                 }
                             },
-                            new BeginDialog()
-                            {
-                                // bind dialog.name -> adaptive dialog
-                                Dialog = new AdaptiveDialog("d2")
-                                {
-                                    InputBindings = new Dictionary<string, string>() { { "dialog.name", "$name" } },
-                                    Events = new List<IOnEvent>()
-                                    {
-                                        new OnBeginDialog()
-                                        {
-                                            Actions = new List<IDialog>()
-                                            {
-                                                new SendActivity("nested d2 {$name}"),
-                                                new SetProperty() { Property = "dialog.name", Value = "'testDialogd2'" },
-                                                new SendActivity("nested d2 {$name}"),
-                                            }
-                                        }
-                                    }
-                                }
-                            }
+                            new BeginDialog(d2.Id)
                         }
                     }
-=======
-                        // bind dialog.name -> adaptive dialog
-                        DialogId = d2.Id
-                    },
->>>>>>> c2e078f2
                 }
             };
+
             testDialog.AddDialog(d2);
 
             await CreateFlow(testDialog)
@@ -431,24 +412,35 @@
                 DefaultResultProperty = "$zzz",
                 // test output binding from adaptive dialog
                 OutputBinding = "dialog.name",
-                Steps = new List<IDialog>()
-                            {
-                                new SendActivity("nested begindialog {$zzz}"),
-                                new SetProperty() { Property = "dialog.zzz", Value = "'newName2'" },
-                                new SendActivity("nested begindialog {$zzz}"),
-                            }
-            };
-
+                Events = new List<IOnEvent>()
+                {
+                    new OnBeginDialog()
+                    {
+                        Actions = new List<IDialog>()
+                        {
+                            new SendActivity("nested begindialog {$zzz}"),
+                            new SetProperty() { Property = "dialog.zzz", Value = "'newName2'" },
+                            new SendActivity("nested begindialog {$zzz}"),
+                        }
+                    }
+                }
+            };
             var d3 = new AdaptiveDialog("d3")
             {
                 InputBindings = new Dictionary<string, string>() { { "$qqq", "dialog.name" } },
                 DefaultResultProperty = "$qqq",
-                Steps = new List<IDialog>()
-                            {
-                                new SendActivity("nested begindialog2 {$qqq}"),
-                                new SetProperty() { Property = "dialog.qqq", Value = "'newName3'" },
-                                new SendActivity("nested begindialog2 {$qqq}"),
-                            }
+                Events = new List<IOnEvent>()
+                                    {
+                                        new OnBeginDialog()
+                                        {
+                                            Actions = new List<IDialog>()
+                                            {
+                                                new SendActivity("nested begindialog2 {$qqq}"),
+                                                new SetProperty() { Property = "dialog.qqq", Value = "'newName3'" },
+                                                new SendActivity("nested begindialog2 {$qqq}"),
+                                            }
+                                        }
+                                    }
             };
 
             var testDialog = new AdaptiveDialog("testDialog")
@@ -456,7 +448,6 @@
                 AutoEndDialog = false,
                 Events = new List<IOnEvent>()
                 {
-<<<<<<< HEAD
                     new OnBeginDialog()
                     {
                         Actions = new List<IDialog>()
@@ -482,79 +473,16 @@
                                 }
                             },
                             new SendActivity("{dialog.name}"),
-                            new BeginDialog()
-                            {
-                                Dialog = new AdaptiveDialog("d2")
-                                {
-                                    InputBindings = new Dictionary<string, string>() { { "$zzz", "dialog.name" } },
-                                    DefaultResultProperty = "$zzz",
-                                    // test output binding from adaptive dialog
-                                    OutputBinding = "dialog.name",
-                                    Events = new List<IOnEvent>()
-                                    {
-                                        new OnBeginDialog()
-                                        {
-                                            Actions = new List<IDialog>()
-                                            {
-                                                new SendActivity("nested begindialog {$zzz}"),
-                                                new SetProperty() { Property = "dialog.zzz", Value = "'newName2'" },
-                                                new SendActivity("nested begindialog {$zzz}"),
-                                            }
-                                        }
-                                    }
-                                }
-                            },
+                            new BeginDialog(d2.Id),
                             new SendActivity("{dialog.name}"),
-                            new BeginDialog()
+                            new BeginDialog(d3.Id)
                             {
                                 // test output binding from beginDialog
-                                OutputBinding = "dialog.name",
-                                Dialog = new AdaptiveDialog("d3")
-                                {
-                                    InputBindings = new Dictionary<string, string>() { { "$qqq", "dialog.name" } },
-                                    DefaultResultProperty = "$qqq",
-                                    Events = new List<IOnEvent>()
-                                    {
-                                        new OnBeginDialog()
-                                        {
-                                            Actions = new List<IDialog>()
-                                            {
-                                                new SendActivity("nested begindialog2 {$qqq}"),
-                                                new SetProperty() { Property = "dialog.qqq", Value = "'newName3'" },
-                                                new SendActivity("nested begindialog2 {$qqq}"),
-                                            }
-                                        }
-                                    }
-                                }
+                                OutputBinding = "dialog.name"
                             },
                             new SendActivity("{dialog.name}"),
                         }
                     }
-=======
-                    new SetProperty() { Property = "dialog.name", Value = "'testDialog'" },
-                    new SendActivity("{dialog.name}"),
-                    new AdaptiveDialog("d1")
-                    {
-                        InputBindings = new Dictionary<string, string>() { { "$xxx", "dialog.name" } },
-                        OutputBinding = "dialog.name",
-                        DefaultResultProperty = "$xxx",
-                        Steps = new List<IDialog>()
-                        {
-                            new SendActivity("nested dialogCommand {$xxx}"),
-                            new SetProperty() { Property = "dialog.xxx", Value = "'newName'" },
-                            new SendActivity("nested dialogCommand {$xxx}"),
-                        }
-                    },
-                    new SendActivity("{dialog.name}"),
-                    new BeginDialog(d2.Id),
-                    new SendActivity("{dialog.name}"),
-                    new BeginDialog(d3.Id)
-                    {
-                        // test output binding from beginDialog
-                        OutputBinding = "dialog.name"
-                    },
-                    new SendActivity("{dialog.name}"),
->>>>>>> c2e078f2
                 }
             };
             testDialog.AddDialog(d2);
@@ -580,64 +508,7 @@
         {
             var d3 = new AdaptiveDialog("d3")
             {
-                Steps = new List<IDialog>()
-                {
-                    new SetProperty() { Property = "$zzz", Value = "'zzz'" },
-                    new SetProperty() { Property = "$aaa", Value = "'d3'" },
-                    new SendActivity("{$aaa}"),
-                    new SendActivity("{$zzz}"),
-                    new SendActivity("{$bbb}"),
-                    new SendActivity("{$xyz}"),
-                }
-            };
-
-            var d2 = new AdaptiveDialog("d2")
-            {
-                Steps = new List<IDialog>()
-                {
-                    new SetProperty() { Property = "$bbb", Value = "'bbb'" },
-                    new SendActivity("{$aaa}"),
-                    new SendActivity("{$xyz}"),
-                    new SendActivity("{$bbb}"),
-                    new BeginDialog(d3.Id)
-                }
-            };
-            d2.AddDialog(d3);
-
-            var testDialog = new AdaptiveDialog("testDialog")
-            {
-                AutoEndDialog = false,
-                Events = new List<IOnEvent>()
-                {
-<<<<<<< HEAD
-                    new OnBeginDialog()
-                    {
-                        Actions = new List<IDialog>()
-                        {
-                            new SetProperty() { Property = "dialog.xyz", Value = "'xyz'" },
-                            new SetProperty() { Property = "$aaa", Value = "'d1'" },
-                            new SendActivity("{dialog.xyz}"),
-                            new SendActivity("{$xyz}"),
-                            new SendActivity("{$aaa}"),
-                            new BeginDialog()
-                            {
-                                Dialog = new AdaptiveDialog("d2")
-                                {
-                                    Events = new List<IOnEvent>()
-                                    {
-                                        new OnBeginDialog()
-                                        {
-                                            Actions = new List<IDialog>()
-                                            {
-                                                new SetProperty() { Property = "$bbb", Value = "'bbb'" },
-                                                new SendActivity("{$aaa}"),
-                                                new SendActivity("{$xyz}"),
-                                                new SendActivity("{$bbb}"),
-                                                new BeginDialog()
-                                                {
-                                                    Dialog = new AdaptiveDialog("d3")
-                                                    {
-                                                        Events = new List<IOnEvent>()
+                Events = new List<IOnEvent>()
                                                         {
                                                             new OnBeginDialog()
                                                             {
@@ -652,25 +523,47 @@
                                                                 }
                                                             }
                                                         }
-                                                    }
-                                                },
+            };
+
+            var d2 = new AdaptiveDialog("d2")
+            {
+                Events = new List<IOnEvent>()
+                                    {
+                                        new OnBeginDialog()
+                                        {
+                                            Actions = new List<IDialog>()
+                                            {
+                                                new SetProperty() { Property = "$bbb", Value = "'bbb'" },
+                                                new SendActivity("{$aaa}"),
+                                                new SendActivity("{$xyz}"),
+                                                new SendActivity("{$bbb}"),
+                                                new BeginDialog(d3.Id)
                                             }
                                         }
                                     }
-                                }
-                            },
+            };
+            d2.AddDialog(d3);
+
+            var testDialog = new AdaptiveDialog("testDialog")
+            {
+                AutoEndDialog = false,
+                Events = new List<IOnEvent>()
+                {
+                    new OnBeginDialog()
+                    {
+                        Actions = new List<IDialog>()
+                        {
+                            new SetProperty() { Property = "dialog.xyz", Value = "'xyz'" },
+                            new SetProperty() { Property = "$aaa", Value = "'d1'" },
+                            new SendActivity("{dialog.xyz}"),
+                            new SendActivity("{$xyz}"),
+                            new SendActivity("{$aaa}"),
+                            new BeginDialog(d2.Id)
                         }
                     }
-=======
-                    new SetProperty() { Property = "dialog.xyz", Value = "'xyz'" },
-                    new SetProperty() { Property = "$aaa", Value = "'d1'" },
-                    new SendActivity("{dialog.xyz}"),
-                    new SendActivity("{$xyz}"),
-                    new SendActivity("{$aaa}"),
-                    new BeginDialog(d2.Id)
->>>>>>> c2e078f2
                 }
             };
+
             testDialog.AddDialog(d2);
 
             await CreateFlow(testDialog)
