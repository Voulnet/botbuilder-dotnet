--- conflicted
+++ resolved
@@ -88,11 +88,7 @@
                     {
                         new IfCondition()
                         {
-<<<<<<< HEAD
-                            Condition = new CommonExpression("user.name == null"),
-=======
-                            Expression = new ExpressionEngine().Parse("user.name == null"),
->>>>>>> f1410da6
+                            Expression = new ExpressionEngine().Parse("user.name == null"),
                             IfTrue = new List<IDialog>()
                             {
                                 new TextInput() {
@@ -162,11 +158,7 @@
                     {
                         new IfCondition()
                         {
-<<<<<<< HEAD
-                            Condition = new CommonExpression("user.name == null"),
-=======
-                            Expression = new ExpressionEngine().Parse("user.name == null"),
->>>>>>> f1410da6
+                            Expression = new ExpressionEngine().Parse("user.name == null"),
                             IfTrue = new List<IDialog>()
                             {
                                 new TextInput()
@@ -206,11 +198,7 @@
                     {
                         new IfCondition()
                         {
-<<<<<<< HEAD
-                            Condition = new CommonExpression("user.name == null"),
-=======
-                            Expression = new ExpressionEngine().Parse("user.name == null"),
->>>>>>> f1410da6
+                            Expression = new ExpressionEngine().Parse("user.name == null"),
                             IfTrue = new List<IDialog>()
                             {
                                 new TextInput()
@@ -260,11 +248,7 @@
                     {
                         new IfCondition()
                         {
-<<<<<<< HEAD
-                            Condition = new CommonExpression("user.name == null"),
-=======
-                            Expression = new ExpressionEngine().Parse("user.name == null"),
->>>>>>> f1410da6
+                            Expression = new ExpressionEngine().Parse("user.name == null"),
                             IfTrue = new List<IDialog>()
                             {
                                 new TextInput()
@@ -323,11 +307,7 @@
                     {
                         new IfCondition()
                         {
-<<<<<<< HEAD
-                            Condition = new CommonExpression("user.name == null"),
-=======
-                            Expression = new ExpressionEngine().Parse("user.name == null"),
->>>>>>> f1410da6
+                            Expression = new ExpressionEngine().Parse("user.name == null"),
                             IfTrue = new List<IDialog>()
                             {
                                 new TextInput()
@@ -406,11 +386,7 @@
                     {
                         new IfCondition()
                         {
-<<<<<<< HEAD
-                            Condition = new CommonExpression("user.name == null"),
-=======
-                            Expression = new ExpressionEngine().Parse("user.name == null"),
->>>>>>> f1410da6
+                            Expression = new ExpressionEngine().Parse("user.name == null"),
                             IfTrue = new List<IDialog>()
                             {
                                 new TextInput()
